# Czech translation of pulseaudio.
# Copyright (C) 2008, 2009 the author(s) of pulseaudio.
# This file is distributed under the same license as the pulseaudio package.
# Petr Kovar <pknbe@volny.cz>, 2008, 2009.
msgid ""
msgstr ""
"Project-Id-Version: pulseaudio.master-tx\n"
"Report-Msgid-Bugs-To: \n"
<<<<<<< HEAD
"POT-Creation-Date: 2009-09-10 01:47+0200\n"
"PO-Revision-Date: 2009-08-29 01:06+0200\n"
=======
"POT-Creation-Date: 2009-09-08 19:50+0000\n"
"PO-Revision-Date: 2009-09-09 02:43+0100\n"
>>>>>>> 4f24a625
"Last-Translator: Petr Kovar <pknbe@volny.cz>\n"
"Language-Team: Czech <translation-team-cs@lists.sourceforge.net>\n"
"MIME-Version: 1.0\n"
"Content-Type: text/plain; charset=UTF-8\n"
"Content-Transfer-Encoding: 8bit\n"
"Plural-Forms: nplurals=3; plural=(n==1) ? 0 : (n>=2 && n<=4) ? 1 : 2;\n"

<<<<<<< HEAD
#: ../src/modules/alsa/alsa-util.c:858 ../src/pulsecore/sink.c:2629
=======
#: ../src/modules/alsa/alsa-util.c:775
#: ../src/pulsecore/sink.c:2629
>>>>>>> 4f24a625
#, c-format
msgid "%s %s"
msgstr "%s %s"

#: ../src/modules/alsa/alsa-util.c:1106
#, c-format
msgid ""
"snd_pcm_avail() returned a value that is exceptionally large: %lu bytes (%lu ms).\n"
"Most likely this is a bug in the ALSA driver '%s'. Please report this issue to the ALSA developers."
msgstr ""
"snd_pcm_avail() navrátil hodnotu, která je nezvykle vysoká: %lu bajtů (%lu ms).\n"
"S největší pravděpodobností se jedná o chybu v ovladači ALSA \"%s\". Nahlaste prosím tento problém vývojářům ALSA."

#: ../src/modules/alsa/alsa-util.c:1147
#, c-format
msgid ""
"snd_pcm_delay() returned a value that is exceptionally large: %li bytes (%s%lu ms).\n"
"Most likely this is a bug in the ALSA driver '%s'. Please report this issue to the ALSA developers."
msgstr ""
"snd_pcm_delay() navrátil hodnotu, která je nezvykle vysoká: %li bajtů (%s%lu ms).\n"
"S největší pravděpodobností se jedná o chybu v ovladači ALSA \"%s\". Nahlaste prosím tento problém vývojářům ALSA."

#: ../src/modules/alsa/alsa-util.c:1194
#, c-format
msgid ""
"snd_pcm_mmap_begin() returned a value that is exceptionally large: %lu bytes (%lu ms).\n"
"Most likely this is a bug in the ALSA driver '%s'. Please report this issue to the ALSA developers."
msgstr ""
"snd_pcm_mmap_begin() navrátil hodnotu, která je nezvykle vysoká: %lu bajtů (%lu ms).\n"
"S největší pravděpodobností se jedná o chybu v ovladači ALSA \"%s\". Nahlaste prosím tento problém vývojářům ALSA."

#: ../src/modules/module-always-sink.c:39
msgid "Always keeps at least one sink loaded even if it's a null one"
msgstr ""

#: ../src/modules/module-always-sink.c:83
msgid "Dummy Output"
msgstr ""

#: ../src/modules/module-ladspa-sink.c:49
msgid "Virtual LADSPA sink"
msgstr "Virtuální cíl LADSPA"

#: ../src/modules/module-ladspa-sink.c:53
msgid "sink_name=<name for the sink> sink_properties=<properties for the sink> master=<name of sink to filter> format=<sample format> rate=<sample rate> channels=<number of channels> channel_map=<channel map> plugin=<ladspa plugin name> label=<ladspa plugin label> control=<comma seperated list of input control values>"
msgstr "sink_name=<název cíle> sink_properties=<vlastnosti cíle> master=<název filtrovaného cíle> format=<vzorkovací formát> rate=<vzorkovací frekvence> channels=<počet kanálů> channel_map=<mapa kanálů> plugin=<název zásuvného modulu ladspa> label=<popisek zásuvného modulu ladspa> control=<čárkou oddělený seznam hodnot ovládání vstupu>"

#: ../src/modules/module-null-sink.c:55
msgid "Clocked NULL sink"
msgstr ""

#: ../src/modules/module-null-sink.c:291
#, fuzzy
msgid "Null Output"
msgstr "Výstup %s"

#: ../src/pulsecore/sink.c:2613
msgid "Internal Audio"
msgstr "Vnitřní zvukový systém"

#: ../src/pulsecore/sink.c:2618
msgid "Modem"
msgstr "Modem"

#: ../src/daemon/ltdl-bind-now.c:124
msgid "Failed to find original lt_dlopen loader."
msgstr "Nezdařilo se nalézt původní nahrávací program lt_dlopen."

#: ../src/daemon/ltdl-bind-now.c:129
msgid "Failed to allocate new dl loader."
msgstr "Nezdařilo se přidělení nového nahrávacího programu dl."

#: ../src/daemon/ltdl-bind-now.c:142
msgid "Failed to add bind-now-loader."
msgstr "Nezdařilo se přidat bind-now-loader."

#: ../src/daemon/main.c:141
#, c-format
msgid "Got signal %s."
msgstr "Získán signál %s."

#: ../src/daemon/main.c:168
msgid "Exiting."
msgstr "Ukončování."

#: ../src/daemon/main.c:186
#, c-format
msgid "Failed to find user '%s'."
msgstr "Nezdařilo se nalézt uživatele \"%s\"."

#: ../src/daemon/main.c:191
#, c-format
msgid "Failed to find group '%s'."
msgstr "Nezdařilo se nalézt skupinu \"%s\"."

#: ../src/daemon/main.c:195
#, c-format
msgid "Found user '%s' (UID %lu) and group '%s' (GID %lu)."
msgstr "Nalezen uživatel \"%s\" (UID %lu) a skupina \"%s\" (GID %lu)."

#: ../src/daemon/main.c:200
#, c-format
msgid "GID of user '%s' and of group '%s' don't match."
msgstr "GID uživatele \"%s\" a skupiny \"%s\" nesouhlasí."

#: ../src/daemon/main.c:205
#, c-format
msgid "Home directory of user '%s' is not '%s', ignoring."
msgstr "Domovský adresář uživatele \"%s\" není \"%s\", bude ignorováno."

#: ../src/daemon/main.c:208
#: ../src/daemon/main.c:213
#, c-format
msgid "Failed to create '%s': %s"
msgstr "Nezdařilo se vytvořit \"%s\": %s"

#: ../src/daemon/main.c:220
#, c-format
msgid "Failed to change group list: %s"
msgstr "Nezdařilo se změnit seznam skupin: %s"

#: ../src/daemon/main.c:236
#, c-format
msgid "Failed to change GID: %s"
msgstr "Nezdařilo se změnit GID: %s"

#: ../src/daemon/main.c:252
#, c-format
msgid "Failed to change UID: %s"
msgstr "Nezdařilo se změnit UID: %s"

#: ../src/daemon/main.c:271
msgid "Successfully dropped root privileges."
msgstr "Oprávnění superuživatele úspěšně zrušena."

#: ../src/daemon/main.c:279
msgid "System wide mode unsupported on this platform."
msgstr "Režim celého systému není na této platformě podporován."

#: ../src/daemon/main.c:297
#, c-format
msgid "setrlimit(%s, (%u, %u)) failed: %s"
msgstr "setrlimit(%s, (%u, %u)) selhalo: %s"

#: ../src/daemon/main.c:469
msgid "Failed to parse command line."
msgstr "Nezdařila se analýza příkazového řádku."

#: ../src/daemon/main.c:536
msgid "Daemon not running"
msgstr "Démon neběží"

#: ../src/daemon/main.c:538
#, c-format
msgid "Daemon running as PID %u"
msgstr "Démon běží jako PID %u"

#: ../src/daemon/main.c:548
#, c-format
msgid "Failed to kill daemon: %s"
msgstr "Zabití démona se nezdařilo: %s"

#: ../src/daemon/main.c:566
msgid "This program is not intended to be run as root (unless --system is specified)."
msgstr "Tento program není určen ke spuštění pod superuživatelem (není-li zadáno --system)."

#: ../src/daemon/main.c:568
msgid "Root privileges required."
msgstr "Jsou vyžadována oprávnění superuživatele."

#: ../src/daemon/main.c:573
msgid "--start not supported for system instances."
msgstr "--start nepodporováno u systémových instancí."

#: ../src/daemon/main.c:578
msgid "Running in system mode, but --disallow-exit not set!"
msgstr "Běží v systémovém režimu, ale nenastaveno --disallow-exit!"

#: ../src/daemon/main.c:581
msgid "Running in system mode, but --disallow-module-loading not set!"
msgstr "Běží v systémovém režimu, ale nenastaveno --disallow-module-loading!"

#: ../src/daemon/main.c:584
msgid "Running in system mode, forcibly disabling SHM mode!"
msgstr "Běží v systémovém režimu, vynuceně se vypíná režim SHM!"

#: ../src/daemon/main.c:589
msgid "Running in system mode, forcibly disabling exit idle time!"
msgstr "Běží v systémovém režimu, vynuceně se vypíná čas nečinnosti ukončení!"

#: ../src/daemon/main.c:616
msgid "Failed to acquire stdio."
msgstr "Nezdařilo se získání stdio."

#: ../src/daemon/main.c:622
#, c-format
msgid "pipe failed: %s"
msgstr "pipe selhalo: %s"

#: ../src/daemon/main.c:627
#, c-format
msgid "fork() failed: %s"
msgstr "fork() selhalo: %s"

<<<<<<< HEAD
#: ../src/daemon/main.c:641 ../src/utils/pacat.c:504
=======
#: ../src/daemon/main.c:641
#: ../src/utils/pacat.c:505
>>>>>>> 4f24a625
#, c-format
msgid "read() failed: %s"
msgstr "read() selhalo: %s"

#: ../src/daemon/main.c:647
msgid "Daemon startup failed."
msgstr "Spuštění démona selhalo."

#: ../src/daemon/main.c:649
msgid "Daemon startup successful."
msgstr "Spuštění démona bylo úspěšné."

#: ../src/daemon/main.c:726
#, c-format
msgid "This is PulseAudio %s"
msgstr "Toto je PulseAudio %s"

#: ../src/daemon/main.c:727
#, c-format
msgid "Compilation host: %s"
msgstr "Překladový počítač: %s"

#: ../src/daemon/main.c:728
#, c-format
msgid "Compilation CFLAGS: %s"
msgstr "Překladové CFLAGS: %s"

#: ../src/daemon/main.c:731
#, c-format
msgid "Running on host: %s"
msgstr "Běží na počítači: %s"

#: ../src/daemon/main.c:734
#, c-format
msgid "Found %u CPUs."
msgstr "Nalezen následující počet CPU: %u."

#: ../src/daemon/main.c:736
#, c-format
msgid "Page size is %lu bytes"
msgstr "Velikost stránky je %lu bajtů"

#: ../src/daemon/main.c:739
msgid "Compiled with Valgrind support: yes"
msgstr "Přeloženo s podporou Valgrind: ano"

#: ../src/daemon/main.c:741
msgid "Compiled with Valgrind support: no"
msgstr "Přeloženo s podporou Valgrind: ne"

#: ../src/daemon/main.c:744
#, c-format
msgid "Running in valgrind mode: %s"
msgstr "Běží v režimu valgrind: %s"

#: ../src/daemon/main.c:747
msgid "Optimized build: yes"
msgstr "Optimalizované sestavení: ano"

#: ../src/daemon/main.c:749
msgid "Optimized build: no"
msgstr "Optimalizované sestavení: ne"

#: ../src/daemon/main.c:753
msgid "NDEBUG defined, all asserts disabled."
msgstr "NDEBUG definováno, všechny výrazy zakázány."

#: ../src/daemon/main.c:755
msgid "FASTPATH defined, only fast path asserts disabled."
msgstr "FASTPATH definováno, zakázány pouze výrazy rychlých cest."

#: ../src/daemon/main.c:757
msgid "All asserts enabled."
msgstr "Všechny výrazy povoleny."

#: ../src/daemon/main.c:761
msgid "Failed to get machine ID"
msgstr "Nezdařilo se získání ID počítače"

#: ../src/daemon/main.c:764
#, c-format
msgid "Machine ID is %s."
msgstr "ID počítače je %s."

#: ../src/daemon/main.c:768
#, c-format
msgid "Session ID is %s."
msgstr "ID sezení je %s."

#: ../src/daemon/main.c:774
#, c-format
msgid "Using runtime directory %s."
msgstr "Používán běhový adresář %s."

#: ../src/daemon/main.c:779
#, c-format
msgid "Using state directory %s."
msgstr "Používán stavový adresář %s."

#: ../src/daemon/main.c:782
#, c-format
msgid "Using modules directory %s."
msgstr "Používán adresář modulů %s."

#: ../src/daemon/main.c:784
#, c-format
msgid "Running in system mode: %s"
msgstr "Běží v systémovém režimu: %s"

#: ../src/daemon/main.c:787
msgid ""
"OK, so you are running PA in system mode. Please note that you most likely shouldn't be doing that.\n"
"If you do it nonetheless then it's your own fault if things don't work as expected.\n"
"Please read http://pulseaudio.org/wiki/WhatIsWrongWithSystemMode for an explanation why system mode is usually a bad idea."
msgstr ""
"Dobrá, máte tedy PA spuštěn v systémovém režimu. Vemte prosím na vědomí, že k tomuto by až na výjimečné situace němelo docházet.\n"
"Pokud v této činnosti přesto budete pokračovat, nesete riziko za možné špatné a nepředvídatelné chování systému.\n"
"Vysvětlení, proč je systémový režim obvykle velmi špatný nápad, si můžete přečíst na http://pulseaudio.org/wiki/WhatIsWrongWithSystemMode."

#: ../src/daemon/main.c:804
msgid "pa_pid_file_create() failed."
msgstr "pa_pid_file_create() selhalo."

#: ../src/daemon/main.c:814
msgid "Fresh high-resolution timers available! Bon appetit!"
msgstr "Jsou dostupné výtečné časovače o vysokém rozlišení. Tak s chutí do toho!"

#: ../src/daemon/main.c:816
msgid "Dude, your kernel stinks! The chef's recommendation today is Linux with high-resolution timers enabled!"
msgstr "Sorry, vole, kernel error! Tip šéfkuchaře na dnešní den zní: Linux se zapnutými časovači o vysokém rozlišení."

#: ../src/daemon/main.c:839
msgid "pa_core_new() failed."
msgstr "pa_core_new() selhalo."

#: ../src/daemon/main.c:899
msgid "Failed to initialize daemon."
msgstr "Selhalo spuštění démona."

#: ../src/daemon/main.c:904
msgid "Daemon startup without any loaded modules, refusing to work."
msgstr "Spuštění démona bez jakýchkoliv nahraných modulů, běh bude odmítnut."

#: ../src/daemon/main.c:921
msgid "Daemon startup complete."
msgstr "Spuštění démona dokončeno."

#: ../src/daemon/main.c:927
msgid "Daemon shutdown initiated."
msgstr "Vypínání démona spuštěno."

#: ../src/daemon/main.c:949
msgid "Daemon terminated."
msgstr "Démon ukončen."

#: ../src/daemon/cmdline.c:115
#, c-format
msgid ""
"%s [options]\n"
"\n"
"COMMANDS:\n"
"  -h, --help                            Show this help\n"
"      --version                         Show version\n"
"      --dump-conf                       Dump default configuration\n"
"      --dump-modules                    Dump list of available modules\n"
"      --dump-resample-methods           Dump available resample methods\n"
"      --cleanup-shm                     Cleanup stale shared memory segments\n"
"      --start                           Start the daemon if it is not running\n"
"  -k  --kill                            Kill a running daemon\n"
"      --check                           Check for a running daemon (only returns exit code)\n"
"\n"
"OPTIONS:\n"
"      --system[=BOOL]                   Run as system-wide instance\n"
"  -D, --daemonize[=BOOL]                Daemonize after startup\n"
"      --fail[=BOOL]                     Quit when startup fails\n"
"      --high-priority[=BOOL]            Try to set high nice level\n"
"                                        (only available as root, when SUID or\n"
"                                        with elevated RLIMIT_NICE)\n"
"      --realtime[=BOOL]                 Try to enable realtime scheduling\n"
"                                        (only available as root, when SUID or\n"
"                                        with elevated RLIMIT_RTPRIO)\n"
"      --disallow-module-loading[=BOOL]  Disallow module user requested module\n"
"                                        loading/unloading after startup\n"
"      --disallow-exit[=BOOL]            Disallow user requested exit\n"
"      --exit-idle-time=SECS             Terminate the daemon when idle and this\n"
"                                        time passed\n"
"      --module-idle-time=SECS           Unload autoloaded modules when idle and\n"
"                                        this time passed\n"
"      --scache-idle-time=SECS           Unload autoloaded samples when idle and\n"
"                                        this time passed\n"
"      --log-level[=LEVEL]               Increase or set verbosity level\n"
"  -v                                    Increase the verbosity level\n"
"      --log-target={auto,syslog,stderr} Specify the log target\n"
"      --log-meta[=BOOL]                 Include code location in log messages\n"
"      --log-time[=BOOL]                 Include timestamps in log messages\n"
"      --log-backtrace=FRAMES            Include a backtrace in log messages\n"
"  -p, --dl-search-path=PATH             Set the search path for dynamic shared\n"
"                                        objects (plugins)\n"
"      --resample-method=METHOD          Use the specified resampling method\n"
"                                        (See --dump-resample-methods for\n"
"                                        possible values)\n"
"      --use-pid-file[=BOOL]             Create a PID file\n"
"      --no-cpu-limit[=BOOL]             Do not install CPU load limiter on\n"
"                                        platforms that support it.\n"
"      --disable-shm[=BOOL]              Disable shared memory support.\n"
"\n"
"STARTUP SCRIPT:\n"
"  -L, --load=\"MODULE ARGUMENTS\"         Load the specified plugin module with\n"
"                                        the specified argument\n"
"  -F, --file=FILENAME                   Run the specified script\n"
"  -C                                    Open a command line on the running TTY\n"
"                                        after startup\n"
"\n"
"  -n                                    Don't load default script file\n"
msgstr ""
"%s [přepínače]\n"
"\n"
"PŘÍKAZY:\n"
"  -h, --help                            Zobrazí tuto nápovědu\n"
"      --version                         Zobrazí verzi\n"
"      --dump-conf                       Vypíše výchozí nastavení\n"
"      --dump-modules                    Vypíše seznam dostupných modulů\n"
"      --dump-resample-methods           Vypíše dostupné metody převzorkování\n"
"      --cleanup-shm                     Vyprázdní zastaralé části sdílené paměti\n"
"      --start                           Spustí démona, pokud neběží\n"
"  -k  --kill                            Zabije běžícího démona\n"
"      --check                           Zjistí, zda démon běží (vrací pouze ukončovací kód)\n"
"\n"
"PŘEPÍNAČE:\n"
"      --system[=BOOLEOVSKÁ]             Poběží jako celosystémová instance\n"
"  -D, --daemonize[=BOOLEOVSKÁ]          Stane se démonem po spuštění\n"
"      --fail[=BOOLEOVSKÁ]               Ukončí se v případě selhání spuštění\n"
"      --high-priority[=BOOLEOVSKÁ]      Pokusí se nastavit vysokou úroveň nice\n"
"                                        (dostupné pouze u superuživatele, v případě SUID nebo\n"
"                                        se zvýšeným RLIMIT_NICE)\n"
"      --realtime[=BOOLEOVSKÁ]           Pokusí se zapnout plánování v reálném čase\n"
"                                        (dostupné pouze u superuživatele, v případě SUID nebo\n"
"                                        se zvýšeným RLIMIT_RTPRIO)\n"
"      --disallow-module-loading[=BOOLEOVSKÁ]  Nepovolí nahrání či zrušení nahrání modulu po spuštění\n"
"                                        vyžádané uživatelem modulu\n"
"      --disallow-exit[=BOOLEOVSKÁ]      Nepovolí ukončení vyžádané uživatelem\n"
"      --exit-idle-time=SEKUNDY          Ukončí démona v případě nečinnosti a po\n"
"                                        této době\n"
"      --module-idle-time=SEKUNDY        Zruší nahrání automaticky nahraných modulů v případě nečinnosti\n"
"                                        a po této době\n"
"      --scache-idle-time=SEKUNDY        Zruší nahrání automaticky nahraných vzorků v případě nečinnosti a\n"
"                                        po této době\n"
"      --log-level[=ÚROVEŇ]              Zvýší nebo nastaví úroveň podrobností\n"
"  -v                                    Zvýší úroveň podrobností\n"
"      --log-target={auto,syslog,stderr} Určí cíl záznamů\n"
"      --log-meta[=BOOLEOVSKÁ]           Do záznamů zahrne umístění kódu\n"
"      --log-time[=BOOLEOVSKÁ]           Do záznamů zahrne určení času\n"
"      --log-backtrace=RÁMCE             Do záznamů zahrne backtrace\n"
"  -p, --dl-search-path=CESTA            Nastaví cestu hledání z důvodu dynamického sdílení\n"
"                                        objektů (zásuvných modulů)\n"
"      --resample-method=METODA          Použije zadanou metodu převzorkování\n"
"                                        (Možné hodnoty viz\n"
"                                        --dump-resample-methods)\n"
"      --use-pid-file[=BOOLEOVSKÁ]       Vytvoří soubor PID\n"
"      --no-cpu-limit[=BOOLEOVSKÁ]       Nenainstaluje omezovač zátěže CPU\n"
"                                        na platformách, které ho podporují.\n"
"      --disable-shm[=BOOLEOVSKÁ]        Vypne podporu sdílené paměti.\n"
"\n"
"SPOUŠTĚCÍ SKRIPT:\n"
"  -L, --load=\"ARGUMENTY MODULU\"       Nahraje zadaný zásuvný modul\n"
"                                        s určeným argumentem\n"
"  -F, --file=NÁZEVSOUBORU               Spustí zadaný skript\n"
"  -C                                    Po spuštění otevře příkazový řádek\n"
"                                        na běžícím TTY\n"
"\n"
"  -n                                    Nenahraje výchozí soubor skriptu\n"

#: ../src/daemon/cmdline.c:247
msgid "--daemonize expects boolean argument"
msgstr "--daemonize předpokládá booleovský argument"

#: ../src/daemon/cmdline.c:254
msgid "--fail expects boolean argument"
msgstr "--fail předpokládá booleovský argument"

#: ../src/daemon/cmdline.c:264
msgid "--log-level expects log level argument (either numeric in range 0..4 or one of debug, info, notice, warn, error)."
msgstr "--log-level předpokládá argument protokolovací úrovně (buď číselný v rozmezí 0..4, nebo jeden z debug, info, notice, warn, error)."

#: ../src/daemon/cmdline.c:276
msgid "--high-priority expects boolean argument"
msgstr "--high-priority předpokládá booleovský argument"

#: ../src/daemon/cmdline.c:283
msgid "--realtime expects boolean argument"
msgstr "--realtime předpokládá booleovský argument"

#: ../src/daemon/cmdline.c:290
msgid "--disallow-module-loading expects boolean argument"
msgstr "--disallow-module-loading předpokládá booleovský argument"

#: ../src/daemon/cmdline.c:297
msgid "--disallow-exit expects boolean argument"
msgstr "--disallow-exit předpokládá booleovský argument"

#: ../src/daemon/cmdline.c:304
msgid "--use-pid-file expects boolean argument"
msgstr "--use-pid-file předpokládá booleovský argument"

#: ../src/daemon/cmdline.c:321
msgid "Invalid log target: use either 'syslog', 'stderr' or 'auto'."
msgstr "Neplatný cíl protokolu: použijte buďto \"syslog\", \"stderr\" nebo \"auto\"."

#: ../src/daemon/cmdline.c:328
msgid "--log-time expects boolean argument"
msgstr "--log-time předpokládá booleovský argument"

#: ../src/daemon/cmdline.c:335
msgid "--log-meta expects boolean argument"
msgstr "--log-meta předpokládá booleovský argument"

#: ../src/daemon/cmdline.c:354
#, c-format
msgid "Invalid resample method '%s'."
msgstr "Neplatná metoda převzorkování \"%s\"."

#: ../src/daemon/cmdline.c:361
msgid "--system expects boolean argument"
msgstr "--system předpokládá booleovský argument"

#: ../src/daemon/cmdline.c:368
msgid "--no-cpu-limit expects boolean argument"
msgstr "--no-cpu-limit předpokládá booleovský argument"

#: ../src/daemon/cmdline.c:375
msgid "--disable-shm expects boolean argument"
msgstr "--disable-shm předpokládá booleovský argument"

#: ../src/daemon/dumpmodules.c:60
#, c-format
msgid "Name: %s\n"
msgstr "Název: %s\n"

#: ../src/daemon/dumpmodules.c:63
#, c-format
msgid "No module information available\n"
msgstr "O modulu nejsou dostupné žádné informace\n"

#: ../src/daemon/dumpmodules.c:66
#, c-format
msgid "Version: %s\n"
msgstr "Verze: %s\n"

#: ../src/daemon/dumpmodules.c:68
#, c-format
msgid "Description: %s\n"
msgstr "Popis: %s\n"

#: ../src/daemon/dumpmodules.c:70
#, c-format
msgid "Author: %s\n"
msgstr "Autor: %s\n"

#: ../src/daemon/dumpmodules.c:72
#, c-format
msgid "Usage: %s\n"
msgstr "Použití: %s\n"

#: ../src/daemon/dumpmodules.c:73
#, c-format
msgid "Load Once: %s\n"
msgstr "Načíst jednou: %s\n"

#: ../src/daemon/dumpmodules.c:75
#, c-format
msgid "DEPRECATION WARNING: %s\n"
msgstr "VAROVÁNÍ ZASTARALOSTI: %s\n"

#: ../src/daemon/dumpmodules.c:79
#, c-format
msgid "Path: %s\n"
msgstr "Cesta: %s\n"

#: ../src/daemon/daemon-conf.c:232
#, c-format
msgid "[%s:%u] Invalid log target '%s'."
msgstr "[%s:%u] Neplatný protokolovací cíl \"%s\"."

#: ../src/daemon/daemon-conf.c:248
#, c-format
msgid "[%s:%u] Invalid log level '%s'."
msgstr "[%s:%u] Neplatná protokolovací úroveň \"%s\"."

#: ../src/daemon/daemon-conf.c:264
#, c-format
msgid "[%s:%u] Invalid resample method '%s'."
msgstr "[%s:%u] Neplatná metoda převzorkování \"%s\"."

#: ../src/daemon/daemon-conf.c:287
#, c-format
msgid "[%s:%u] Invalid rlimit '%s'."
msgstr "[%s:%u] Neplatné rlimit \"%s\"."

#: ../src/daemon/daemon-conf.c:294
#, c-format
msgid "[%s:%u] rlimit not supported on this platform."
msgstr "[%s:%u] rlimit na této platformě není podporováno."

#: ../src/daemon/daemon-conf.c:310
#, c-format
msgid "[%s:%u] Invalid sample format '%s'."
msgstr "[%s:%u] Neplatný vzorkovací formát \"%s\"."

#: ../src/daemon/daemon-conf.c:328
#, c-format
msgid "[%s:%u] Invalid sample rate '%s'."
msgstr "[%s:%u] Neplatná vzorkovací frekvence \"%s\"."

#: ../src/daemon/daemon-conf.c:352
#, c-format
msgid "[%s:%u] Invalid sample channels '%s'."
msgstr "[%s:%u] Neplatné vzorkovací kanály \"%s\"."

#: ../src/daemon/daemon-conf.c:370
#, c-format
msgid "[%s:%u] Invalid channel map '%s'."
msgstr "[%s:%u] Neplatná mapa kanálů \"%s\"."

#: ../src/daemon/daemon-conf.c:388
#, c-format
msgid "[%s:%u] Invalid number of fragments '%s'."
msgstr "[%s:%u] Neplatný počet fragmentů \"%s\"."

#: ../src/daemon/daemon-conf.c:406
#, c-format
msgid "[%s:%u] Invalid fragment size '%s'."
msgstr "[%s:%u] Neplatná velikost fragmentu \"%s\"."

#: ../src/daemon/daemon-conf.c:424
#, c-format
msgid "[%s:%u] Invalid nice level '%s'."
msgstr "[%s:%u] Neplatná úroveň nice \"%s\"."

#: ../src/daemon/daemon-conf.c:546
#, c-format
msgid "Failed to open configuration file: %s"
msgstr "Nezdařilo se otevřít konfigurační soubor: %s"

#: ../src/daemon/daemon-conf.c:562
msgid "The specified default channel map has a different number of channels than the specified default number of channels."
msgstr "Zadaná výchozí mapa kanálů obsahuje odlišný počet kanálů než je zadaný výchozí počet kanálů."

#: ../src/daemon/daemon-conf.c:638
#, c-format
msgid "### Read from configuration file: %s ###\n"
msgstr "### Čtení z konfiguračního souboru: %s ###\n"

#: ../src/daemon/caps.c:62
msgid "Cleaning up privileges."
msgstr "Rušení oprávnění."

#: ../src/daemon/pulseaudio.desktop.in.h:1
msgid "PulseAudio Sound System"
msgstr "Zvukový systém PulseAudio"

#: ../src/daemon/pulseaudio.desktop.in.h:2
msgid "Start the PulseAudio Sound System"
msgstr "Spustit zvukový systém PulseAudio"

#: ../src/pulse/channelmap.c:105
#: ../src/pulse/channelmap.c:757
msgid "Mono"
msgstr "Mono"

#: ../src/pulse/channelmap.c:107
msgid "Front Center"
msgstr "Přední středový"

#: ../src/pulse/channelmap.c:108
msgid "Front Left"
msgstr "Přední levý"

#: ../src/pulse/channelmap.c:109
msgid "Front Right"
msgstr "Přední pravý"

#: ../src/pulse/channelmap.c:111
msgid "Rear Center"
msgstr "Zadní středový"

#: ../src/pulse/channelmap.c:112
msgid "Rear Left"
msgstr "Zadní levý"

#: ../src/pulse/channelmap.c:113
msgid "Rear Right"
msgstr "Zadní pravý"

#: ../src/pulse/channelmap.c:115
msgid "Low Frequency Emmiter"
msgstr "Nízkofrekvenční zářič"

#: ../src/pulse/channelmap.c:117
msgid "Front Left-of-center"
msgstr "Přední levý středový"

#: ../src/pulse/channelmap.c:118
msgid "Front Right-of-center"
msgstr "Přední pravý středový"

#: ../src/pulse/channelmap.c:120
msgid "Side Left"
msgstr "Boční levý"

#: ../src/pulse/channelmap.c:121
msgid "Side Right"
msgstr "Boční pravý"

#: ../src/pulse/channelmap.c:123
msgid "Auxiliary 0"
msgstr "Aux 0"

#: ../src/pulse/channelmap.c:124
msgid "Auxiliary 1"
msgstr "Aux 1"

#: ../src/pulse/channelmap.c:125
msgid "Auxiliary 2"
msgstr "Aux 2"

#: ../src/pulse/channelmap.c:126
msgid "Auxiliary 3"
msgstr "Aux 3"

#: ../src/pulse/channelmap.c:127
msgid "Auxiliary 4"
msgstr "Aux 4"

#: ../src/pulse/channelmap.c:128
msgid "Auxiliary 5"
msgstr "Aux 5"

#: ../src/pulse/channelmap.c:129
msgid "Auxiliary 6"
msgstr "Aux 6"

#: ../src/pulse/channelmap.c:130
msgid "Auxiliary 7"
msgstr "Aux 7"

#: ../src/pulse/channelmap.c:131
msgid "Auxiliary 8"
msgstr "Aux 8"

#: ../src/pulse/channelmap.c:132
msgid "Auxiliary 9"
msgstr "Aux 9"

#: ../src/pulse/channelmap.c:133
msgid "Auxiliary 10"
msgstr "Aux 10"

#: ../src/pulse/channelmap.c:134
msgid "Auxiliary 11"
msgstr "Aux 11"

#: ../src/pulse/channelmap.c:135
msgid "Auxiliary 12"
msgstr "Aux 12"

#: ../src/pulse/channelmap.c:136
msgid "Auxiliary 13"
msgstr "Aux 13"

#: ../src/pulse/channelmap.c:137
msgid "Auxiliary 14"
msgstr "Aux 14"

#: ../src/pulse/channelmap.c:138
msgid "Auxiliary 15"
msgstr "Aux 15"

#: ../src/pulse/channelmap.c:139
msgid "Auxiliary 16"
msgstr "Aux 16"

#: ../src/pulse/channelmap.c:140
msgid "Auxiliary 17"
msgstr "Aux 17"

#: ../src/pulse/channelmap.c:141
msgid "Auxiliary 18"
msgstr "Aux 18"

#: ../src/pulse/channelmap.c:142
msgid "Auxiliary 19"
msgstr "Aux 19"

#: ../src/pulse/channelmap.c:143
msgid "Auxiliary 20"
msgstr "Aux 20"

#: ../src/pulse/channelmap.c:144
msgid "Auxiliary 21"
msgstr "Aux 21"

#: ../src/pulse/channelmap.c:145
msgid "Auxiliary 22"
msgstr "Aux 22"

#: ../src/pulse/channelmap.c:146
msgid "Auxiliary 23"
msgstr "Aux 23"

#: ../src/pulse/channelmap.c:147
msgid "Auxiliary 24"
msgstr "Aux 24"

#: ../src/pulse/channelmap.c:148
msgid "Auxiliary 25"
msgstr "Aux 25"

#: ../src/pulse/channelmap.c:149
msgid "Auxiliary 26"
msgstr "Aux 26"

#: ../src/pulse/channelmap.c:150
msgid "Auxiliary 27"
msgstr "Aux 27"

#: ../src/pulse/channelmap.c:151
msgid "Auxiliary 28"
msgstr "Aux 28"

#: ../src/pulse/channelmap.c:152
msgid "Auxiliary 29"
msgstr "Aux 29"

#: ../src/pulse/channelmap.c:153
msgid "Auxiliary 30"
msgstr "Aux 30"

#: ../src/pulse/channelmap.c:154
msgid "Auxiliary 31"
msgstr "Aux 31"

#: ../src/pulse/channelmap.c:156
msgid "Top Center"
msgstr "Horní středový"

#: ../src/pulse/channelmap.c:158
msgid "Top Front Center"
msgstr "Horní přední středový"

#: ../src/pulse/channelmap.c:159
msgid "Top Front Left"
msgstr "Horní přední levý"

#: ../src/pulse/channelmap.c:160
msgid "Top Front Right"
msgstr "Horní přední pravý"

#: ../src/pulse/channelmap.c:162
msgid "Top Rear Center"
msgstr "Horní zadní středový"

#: ../src/pulse/channelmap.c:163
msgid "Top Rear Left"
msgstr "Horní zadní levý"

#: ../src/pulse/channelmap.c:164
msgid "Top Rear Right"
msgstr "Horní zadní pravý"

<<<<<<< HEAD
#: ../src/pulse/channelmap.c:484 ../src/pulse/sample.c:170
#: ../src/pulse/volume.c:295 ../src/pulse/volume.c:321
#: ../src/pulse/volume.c:341 ../src/pulse/volume.c:371
=======
#: ../src/pulse/channelmap.c:484
#: ../src/pulse/sample.c:170
#: ../src/pulse/volume.c:285
#: ../src/pulse/volume.c:311
#: ../src/pulse/volume.c:331
#: ../src/pulse/volume.c:361
>>>>>>> 4f24a625
msgid "(invalid)"
msgstr "(neplatné)"

#: ../src/pulse/channelmap.c:761
msgid "Stereo"
msgstr "Stereo"

#: ../src/pulse/channelmap.c:766
msgid "Surround 4.0"
msgstr "Surround 4.0"

#: ../src/pulse/channelmap.c:772
msgid "Surround 4.1"
msgstr "Surround 4.1"

#: ../src/pulse/channelmap.c:778
msgid "Surround 5.0"
msgstr "Surround 5.0"

#: ../src/pulse/channelmap.c:784
msgid "Surround 5.1"
msgstr "Surround 5.1"

#: ../src/pulse/channelmap.c:791
msgid "Surround 7.1"
msgstr "Surround 7.1"

#: ../src/pulse/error.c:43
msgid "OK"
msgstr "Budiž"

#: ../src/pulse/error.c:44
msgid "Access denied"
msgstr "Přístup odepřen"

#: ../src/pulse/error.c:45
msgid "Unknown command"
msgstr "Neznámý příkaz"

#: ../src/pulse/error.c:46
msgid "Invalid argument"
msgstr "Neplatný argument"

#: ../src/pulse/error.c:47
msgid "Entity exists"
msgstr "Entita existuje"

#: ../src/pulse/error.c:48
msgid "No such entity"
msgstr "Taková entita neexistuje"

#: ../src/pulse/error.c:49
msgid "Connection refused"
msgstr "Spojení odmítnuto"

#: ../src/pulse/error.c:50
msgid "Protocol error"
msgstr "Chyba protokolu"

#: ../src/pulse/error.c:51
msgid "Timeout"
msgstr "Časový limit"

#: ../src/pulse/error.c:52
msgid "No authorization key"
msgstr "Bez autorizačního klíče"

#: ../src/pulse/error.c:53
msgid "Internal error"
msgstr "Vnitřní chyba"

#: ../src/pulse/error.c:54
msgid "Connection terminated"
msgstr "Spojení přerušeno"

#: ../src/pulse/error.c:55
msgid "Entity killed"
msgstr "Entita zabita"

#: ../src/pulse/error.c:56
msgid "Invalid server"
msgstr "Neplatný server"

#: ../src/pulse/error.c:57
msgid "Module initalization failed"
msgstr "Spuštění modulu selhalo"

#: ../src/pulse/error.c:58
msgid "Bad state"
msgstr "Chybný stav"

#: ../src/pulse/error.c:59
msgid "No data"
msgstr "Žádná data"

#: ../src/pulse/error.c:60
msgid "Incompatible protocol version"
msgstr "Nekompatibilní verze protokolu"

#: ../src/pulse/error.c:61
msgid "Too large"
msgstr "Příliš velké"

#: ../src/pulse/error.c:62
msgid "Not supported"
msgstr "Nepodporováno"

#: ../src/pulse/error.c:63
msgid "Unknown error code"
msgstr "Neznámý chybový kód"

#: ../src/pulse/error.c:64
msgid "No such extension"
msgstr "Takové rozšíření neexistuje"

#: ../src/pulse/error.c:65
msgid "Obsolete functionality"
msgstr "Zastaralá vlastnost"

#: ../src/pulse/error.c:66
msgid "Missing implementation"
msgstr "Scházející implementace"

#: ../src/pulse/error.c:67
msgid "Client forked"
msgstr "Klient rozvětven"

#: ../src/pulse/sample.c:172
#, c-format
msgid "%s %uch %uHz"
msgstr "%s %uch %uHz"

#: ../src/pulse/sample.c:184
#, c-format
msgid "%0.1f GiB"
msgstr "%0.1f GiB"

#: ../src/pulse/sample.c:186
#, c-format
msgid "%0.1f MiB"
msgstr "%0.1f MiB"

#: ../src/pulse/sample.c:188
#, c-format
msgid "%0.1f KiB"
msgstr "%0.1f KiB"

#: ../src/pulse/sample.c:190
#, c-format
msgid "%u B"
msgstr "%u B"

#: ../src/pulse/client-conf-x11.c:55
#: ../src/utils/pax11publish.c:100
msgid "XOpenDisplay() failed"
msgstr "XOpenDisplay() selhalo"

#: ../src/pulse/client-conf-x11.c:93
msgid "Failed to parse cookie data"
msgstr "Selhala analýza dat cookie"

#: ../src/pulse/client-conf.c:111
#, c-format
msgid "Failed to open configuration file '%s': %s"
msgstr "Selhalo otevření konfiguračního souboru \"%s\": %s"

#: ../src/pulse/context.c:550
msgid "No cookie loaded. Attempting to connect without."
msgstr "Žádný soubor cookie nenahrán. Pokus o spojení bez tohoto kroku."

#: ../src/pulse/context.c:693
#, c-format
msgid "fork(): %s"
msgstr "fork(): %s"

#: ../src/pulse/context.c:748
#, c-format
msgid "waitpid(): %s"
msgstr "waitpid(): %s"

#: ../src/pulse/context.c:1435
#, c-format
msgid "Received message for unknown extension '%s'"
msgstr "Přijata zpráva pro neznámé rozšíření \"%s\""

#: ../src/utils/pacat.c:108
#, c-format
msgid "Failed to drain stream: %s"
msgstr "Nezdařilo se vyprázdnit proud: %s"

#: ../src/utils/pacat.c:113
msgid "Playback stream drained."
msgstr "Proud přehrávání vyprázdněn."

#: ../src/utils/pacat.c:123
msgid "Draining connection to server."
msgstr "Vyprazdňování spojení se serverem."

#: ../src/utils/pacat.c:136
#, c-format
msgid "pa_stream_drain(): %s"
msgstr "pa_stream_drain(): %s"

#: ../src/utils/pacat.c:159
#, c-format
msgid "pa_stream_write() failed: %s"
msgstr "pa_stream_write() selhalo: %s"

#: ../src/utils/pacat.c:197
#, c-format
msgid "pa_stream_begin_write() failed: %s"
msgstr "pa_stream_begin_write() selhalo: %s"

#: ../src/utils/pacat.c:237
#: ../src/utils/pacat.c:267
#, c-format
msgid "pa_stream_peek() failed: %s"
msgstr "pa_stream_peek() selhalo: %s"

#: ../src/utils/pacat.c:307
msgid "Stream successfully created."
msgstr "Proud úspěšně vytvořen."

#: ../src/utils/pacat.c:310
#, c-format
msgid "pa_stream_get_buffer_attr() failed: %s"
msgstr "pa_stream_get_buffer_attr() selhalo: %s"

#: ../src/utils/pacat.c:314
#, c-format
msgid "Buffer metrics: maxlength=%u, tlength=%u, prebuf=%u, minreq=%u"
msgstr "Metrika vyrovnávací paměti: maxlength=%u, tlength=%u, prebuf=%u, minreq=%u"

#: ../src/utils/pacat.c:317
#, c-format
msgid "Buffer metrics: maxlength=%u, fragsize=%u"
msgstr "Metrika vyrovnávací paměti: maxlength=%u, fragsize=%u"

#: ../src/utils/pacat.c:321
#, c-format
msgid "Using sample spec '%s', channel map '%s'."
msgstr "Používáno určení vzorku \"%s\", mapa kanálů \"%s\"."

#: ../src/utils/pacat.c:325
#, c-format
msgid "Connected to device %s (%u, %ssuspended)."
msgstr "Připojeno k zařízení %s (%u, %ssuspended)."

#: ../src/utils/pacat.c:335
#, c-format
msgid "Stream error: %s"
msgstr "Chyba proudu: %s"

#: ../src/utils/pacat.c:345
#, c-format
msgid "Stream device suspended.%s"
msgstr "Proudové zařízení pozastaveno.%s"

#: ../src/utils/pacat.c:347
#, c-format
msgid "Stream device resumed.%s"
msgstr "Proudové zařízení obnoveno.%s"

#: ../src/utils/pacat.c:355
#, c-format
msgid "Stream underrun.%s"
msgstr "Podběhnutí proudu.%s"

#: ../src/utils/pacat.c:362
#, c-format
msgid "Stream overrun.%s"
msgstr "Přeběhnutí proudu.%s"

#: ../src/utils/pacat.c:369
#, c-format
msgid "Stream started.%s"
msgstr "Proud spuštěn.%s"

#: ../src/utils/pacat.c:376
#, c-format
msgid "Stream moved to device %s (%u, %ssuspended).%s"
msgstr "Proud přesunut na zařízení %s (%u, %ssuspended).%s"

#: ../src/utils/pacat.c:376
msgid "not "
msgstr "nikoliv "

#: ../src/utils/pacat.c:383
#, c-format
msgid "Stream buffer attributes changed.%s"
msgstr "Změněny atributy vyrovnávací paměti proudu.%s"

#: ../src/utils/pacat.c:415
#, c-format
msgid "Connection established.%s"
msgstr "Spojení navázáno.%s"

#: ../src/utils/pacat.c:418
#, c-format
msgid "pa_stream_new() failed: %s"
msgstr "pa_stream_new() selhalo: %s"

#: ../src/utils/pacat.c:446
#, c-format
msgid "pa_stream_connect_playback() failed: %s"
msgstr "pa_stream_connect_playback() selhalo: %s"

#: ../src/utils/pacat.c:452
#, c-format
msgid "pa_stream_connect_record() failed: %s"
msgstr "pa_stream_connect_record() selhalo: %s"

<<<<<<< HEAD
#: ../src/utils/pacat.c:466 ../src/utils/pactl.c:857
=======
#: ../src/utils/pacat.c:467
#: ../src/utils/pactl.c:857
>>>>>>> 4f24a625
#, c-format
msgid "Connection failure: %s"
msgstr "Spojení selhalo: %s"

#: ../src/utils/pacat.c:499
msgid "Got EOF."
msgstr "Získáno EOF."

#: ../src/utils/pacat.c:536
#, c-format
msgid "write() failed: %s"
msgstr "write() selhalo: %s"

#: ../src/utils/pacat.c:557
msgid "Got signal, exiting."
msgstr "Získán signál, ukončování."

#: ../src/utils/pacat.c:571
#, c-format
msgid "Failed to get latency: %s"
msgstr "Nezdařilo se získat latenci: %s"

#: ../src/utils/pacat.c:576
#, fuzzy, c-format
msgid "Time: %0.3f sec; Latency: %0.0f usec."
msgstr "Čas: %0.3f sekund; latence: %0.0f μs.  \r"

#: ../src/utils/pacat.c:595
#, c-format
msgid "pa_stream_update_timing_info() failed: %s"
msgstr "pa_stream_update_timing_info() selhalo: %s"

#: ../src/utils/pacat.c:605
#, c-format
msgid ""
"%s [options]\n"
"\n"
"  -h, --help                            Show this help\n"
"      --version                         Show version\n"
"\n"
"  -r, --record                          Create a connection for recording\n"
"  -p, --playback                        Create a connection for playback\n"
"\n"
"  -v, --verbose                         Enable verbose operations\n"
"\n"
"  -s, --server=SERVER                   The name of the server to connect to\n"
"  -d, --device=DEVICE                   The name of the sink/source to connect to\n"
"  -n, --client-name=NAME                How to call this client on the server\n"
"      --stream-name=NAME                How to call this stream on the server\n"
"      --volume=VOLUME                   Specify the initial (linear) volume in range 0...65536\n"
"      --rate=SAMPLERATE                 The sample rate in Hz (defaults to 44100)\n"
"      --format=SAMPLEFORMAT             The sample type, one of s16le, s16be, u8, float32le,\n"
"                                        float32be, ulaw, alaw, s32le, s32be, s24le, s24be,\n"
"                                        s24-32le, s24-32be (defaults to s16ne)\n"
"      --channels=CHANNELS               The number of channels, 1 for mono, 2 for stereo\n"
"                                        (defaults to 2)\n"
"      --channel-map=CHANNELMAP          Channel map to use instead of the default\n"
"      --fix-format                      Take the sample format from the sink the stream is\n"
"                                        being connected to.\n"
"      --fix-rate                        Take the sampling rate from the sink the stream is\n"
"                                        being connected to.\n"
"      --fix-channels                    Take the number of channels and the channel map\n"
"                                        from the sink the stream is being connected to.\n"
"      --no-remix                        Don't upmix or downmix channels.\n"
"      --no-remap                        Map channels by index instead of name.\n"
"      --latency=BYTES                   Request the specified latency in bytes.\n"
"      --process-time=BYTES              Request the specified process time per request in bytes.\n"
"      --property=PROPERTY=VALUE         Set the specified property to the specified value.\n"
"      --raw                             Record/play raw PCM data.\n"
"      --file-format=FFORMAT             Record/play formatted PCM data.\n"
"      --list-file-formats               List available file formats.\n"
msgstr ""
"%s [přepínače]\n"
"\n"
"  -h, --help                            Zobrazí tuto nápovědu\n"
"      --version                         Zobrazí verzi\n"
"\n"
"  -r, --record                          Vytvoří spojení z důvodu nahrávání\n"
"  -p, --playback                        Vytvoří spojení z důvodu přehrávání\n"
"\n"
"  -v, --verbose                         Zapne nakládání s úrovní podrobností\n"
"\n"
"  -s, --server=SERVER                   Název připojovaného serveru\n"
"  -d, --device=ZAŘÍZENÍ                 Název připojovaného cíle či zdroje\n"
"  -n, --client-name=NÁZEV               Způsob volání tohoto klienta na serveru\n"
"      --stream-name=NÁZEV               Způsob volání tohoto proudu na serveru\n"
"      --volume=HLASITOST                Určí počáteční (lineární) hlasitost v rozmezí 0...65536\n"
"      --rate=VZORKOVACÍFREKVENCE        Vzorkovací frekvence v Hz (výchozí je 44100)\n"
"      --format=FORMÁTVZORKU             Typ vzorku, jeden z s16le, s16be, u8, float32le,\n"
"                                        float32be, ulaw, alaw, s32le, s32be (výchozí je s16ne)\n"
"      --channels=KANÁLY                 Počet kanálů, u mono 1, u sterea 2\n"
"                                        (výchozí je 2)\n"
"      --channel-map=MAPAKANÁLŮ          Mapa kanálů určená k použití namísto výchozí\n"
"      --fix-format                      Získá formát vzorku z cíle, ke kterému se\n"
"                                        připojuje proud.\n"
"      --fix-rate                        Získá vzorkovací frekvenci z cíle, ke kterému se\n"
"                                        připojuje proud.\n"
"      --fix-channels                    Získá počet kanálů a mapu kanálů z cíle, ke kterému se\n"
"                                        připojuje proud.\n"
"      --no-remix                        Nesměšuje kanály.\n"
"      --no-remap                        Mapuje kanály dle indexu namísto názvu.\n"
"      --latency=BAJTY                   Vyžádá určenou latenci v bajtech.\n"
"      --process-time=BAJTY              Vyžádá určený čas zpracování na požadavek v bajtech.\n"
"      --property=VLASTNOST=HODNOTA      Nastaví určenou vlastnost na určenou hodnotu.\n"
"      --raw                             Nahrává/přehrává surová data PCM.\n"
"      --file-format=FORMÁT              Nahrává/přehrává formátovaná data PCM.\n"
"      --list-file-formats               Zobrazí seznam dostupných formátů souborů.\n"

#: ../src/utils/pacat.c:727
#, c-format
msgid ""
"pacat %s\n"
"Compiled with libpulse %s\n"
"Linked with libpulse %s\n"
msgstr ""
"pacat %s\n"
"Přeloženo s libpulse %s\n"
"Propojeno s libpulse %s\n"

#: ../src/utils/pacat.c:760
#: ../src/utils/pactl.c:953
#, c-format
msgid "Invalid client name '%s'"
msgstr "Neplatný název klienta \"%s\""

#: ../src/utils/pacat.c:775
#, c-format
msgid "Invalid stream name '%s'"
msgstr "Neplatný název proudu \"%s\""

#: ../src/utils/pacat.c:812
#, c-format
msgid "Invalid channel map '%s'"
msgstr "Neplatná mapa kanálů \"%s\""

#: ../src/utils/pacat.c:841
#, c-format
msgid "Invalid latency specification '%s'"
msgstr "Neplatné upřesnění latence \"%s\""

#: ../src/utils/pacat.c:848
#, c-format
msgid "Invalid process time specification '%s'"
msgstr "Neplatné upřesnění času zpracování \"%s\""

#: ../src/utils/pacat.c:860
#, c-format
msgid "Invalid property '%s'"
msgstr "Neplatná vlastnost \"%s\""

#: ../src/utils/pacat.c:877
#, c-format
msgid "Unknown file format %s."
msgstr "Neznámý formát souboru %s."

#: ../src/utils/pacat.c:896
msgid "Invalid sample specification"
msgstr "Neplatné určení vzorku"

#: ../src/utils/pacat.c:906
#, c-format
msgid "open(): %s"
msgstr "open(): %s"

#: ../src/utils/pacat.c:911
#, c-format
msgid "dup2(): %s"
msgstr "dup2(): %s"

#: ../src/utils/pacat.c:918
msgid "Too many arguments."
msgstr "Příliš mnoho argumentů."

#: ../src/utils/pacat.c:929
msgid "Failed to generate sample specification for file."
msgstr "Selhalo vytvoření určení vzorku souboru."

#: ../src/utils/pacat.c:949
msgid "Failed to open audio file."
msgstr "Selhalo otevření zvukového souboru."

<<<<<<< HEAD
#: ../src/utils/pacat.c:955
msgid ""
"Warning: specified sample specification will be overwritten with "
"specification from file."
msgstr ""
"Varování: zadané určení vzorku bude přepsáno určením získaným ze souboru."

#: ../src/utils/pacat.c:958 ../src/utils/pactl.c:997
=======
#: ../src/utils/pacat.c:956
msgid "Warning: specified sample specification will be overwritten with specification from file."
msgstr "Varování: zadané určení vzorku bude přepsáno určením získaným ze souboru."

#: ../src/utils/pacat.c:959
#: ../src/utils/pactl.c:997
>>>>>>> 4f24a625
msgid "Failed to determine sample specification from file."
msgstr "Selhalo zjištění určení vzorku ze souboru."

#: ../src/utils/pacat.c:967
msgid "Warning: Failed to determine channel map from file."
msgstr "Varování: Selhalo zjištění mapy kanálů ze souboru."

#: ../src/utils/pacat.c:978
msgid "Channel map doesn't match sample specification"
msgstr "Mapa kanálů se neshoduje s určením vzorku"

#: ../src/utils/pacat.c:989
msgid "Warning: failed to write channel map to file."
msgstr "Varování: selhal zápis mapy kanálů do souboru."

#: ../src/utils/pacat.c:1004
#, c-format
msgid "Opening a %s stream with sample specification '%s' and channel map '%s'."
msgstr "Otevírání proudu %s s určením vzorku \"%s\" a mapou kanálů \"%s\"."

#: ../src/utils/pacat.c:1005
msgid "recording"
msgstr "nahrávání"

#: ../src/utils/pacat.c:1005
msgid "playback"
msgstr "přehrávání"

<<<<<<< HEAD
#: ../src/utils/pacat.c:1031 ../src/utils/pactl.c:1267
=======
#: ../src/utils/pacat.c:1032
#: ../src/utils/pactl.c:1267
>>>>>>> 4f24a625
msgid "pa_mainloop_new() failed."
msgstr "pa_mainloop_new() selhalo."

#: ../src/utils/pacat.c:1050
msgid "io_new() failed."
msgstr "io_new() selhalo."

<<<<<<< HEAD
#: ../src/utils/pacat.c:1057 ../src/utils/pactl.c:1279
msgid "pa_context_new() failed."
msgstr "pa_context_new() selhalo."

#: ../src/utils/pacat.c:1065 ../src/utils/pactl.c:1285
=======
#: ../src/utils/pacat.c:1058
#: ../src/utils/pactl.c:1279
msgid "pa_context_new() failed."
msgstr "pa_context_new() selhalo."

#: ../src/utils/pacat.c:1066
#: ../src/utils/pactl.c:1285
>>>>>>> 4f24a625
#, c-format
msgid "pa_context_connect() failed: %s"
msgstr "pa_context_connect() selhalo: %s"

#: ../src/utils/pacat.c:1071
msgid "pa_context_rttime_new() failed."
msgstr "pa_context_rttime_new() selhalo."

<<<<<<< HEAD
#: ../src/utils/pacat.c:1078 ../src/utils/pactl.c:1290
=======
#: ../src/utils/pacat.c:1079
#: ../src/utils/pactl.c:1290
>>>>>>> 4f24a625
msgid "pa_mainloop_run() failed."
msgstr "pa_mainloop_run() selhalo."

#: ../src/utils/pasuspender.c:81
#, c-format
msgid "fork(): %s\n"
msgstr "fork(): %s\n"

#: ../src/utils/pasuspender.c:92
#, c-format
msgid "execvp(): %s\n"
msgstr "execvp(): %s\n"

#: ../src/utils/pasuspender.c:109
#, c-format
msgid "Failure to suspend: %s\n"
msgstr "Nezdařilo se pozastavení: %s\n"

#: ../src/utils/pasuspender.c:124
#, c-format
msgid "Failure to resume: %s\n"
msgstr "Nezdařilo se obnovení: %s\n"

#: ../src/utils/pasuspender.c:147
#, c-format
msgid "WARNING: Sound server is not local, not suspending.\n"
msgstr "VAROVÁNÍ: Zvukový server není místní, nedojde k pozastavení.\n"

#: ../src/utils/pasuspender.c:159
#, c-format
msgid "Connection failure: %s\n"
msgstr "Spojení selhalo: %s\n"

#: ../src/utils/pasuspender.c:176
#, c-format
msgid "Got SIGINT, exiting.\n"
msgstr "Získáno SIGINT, ukončování.\n"

#: ../src/utils/pasuspender.c:194
#, c-format
msgid "WARNING: Child process terminated by signal %u\n"
msgstr "VAROVÁNÍ: Proces potomka ukončen signálem %u\n"

#: ../src/utils/pasuspender.c:212
#, c-format
msgid ""
"%s [options] ... \n"
"\n"
"  -h, --help                            Show this help\n"
"      --version                         Show version\n"
"  -s, --server=SERVER                   The name of the server to connect to\n"
"\n"
msgstr ""
"%s [přepínače] ... \n"
"\n"
"  -h, --help                            Zobrazí tuto nápovědu\n"
"      --version                         Zobrazí verzi\n"
"  -s, --server=SERVER                   Název připojovaného serveru\n"
"\n"

#: ../src/utils/pasuspender.c:248
#, c-format
msgid ""
"pasuspender %s\n"
"Compiled with libpulse %s\n"
"Linked with libpulse %s\n"
msgstr ""
"pasuspender %s\n"
"Přeloženo s libpulse %s\n"
"Propojeno s libpulse %s\n"

#: ../src/utils/pasuspender.c:277
#, c-format
msgid "pa_mainloop_new() failed.\n"
msgstr "pa_mainloop_new() selhalo.\n"

#: ../src/utils/pasuspender.c:290
#, c-format
msgid "pa_context_new() failed.\n"
msgstr "pa_context_new() selhalo.\n"

#: ../src/utils/pasuspender.c:298
#, c-format
msgid "pa_mainloop_run() failed.\n"
msgstr "pa_mainloop_run() selhalo.\n"

#: ../src/utils/pactl.c:135
#, c-format
msgid "Failed to get statistics: %s"
msgstr "Selhalo získání statistik: %s"

#: ../src/utils/pactl.c:141
#, c-format
msgid "Currently in use: %u blocks containing %s bytes total.\n"
msgstr "Právě používáno: %u bloků obsahujících celkem %s bajtů.\n"

#: ../src/utils/pactl.c:144
#, c-format
msgid "Allocated during whole lifetime: %u blocks containing %s bytes total.\n"
msgstr "Alokováno během celého běhu: %u bloků obsahujících celkem %s bajtů.\n"

#: ../src/utils/pactl.c:147
#, c-format
msgid "Sample cache size: %s\n"
msgstr "Velikost vzorkovací vyrovnávací paměti: %s\n"

#: ../src/utils/pactl.c:156
#, c-format
msgid "Failed to get server information: %s"
msgstr "Nezdařilo se získání informací o serveru: %s"

#: ../src/utils/pactl.c:164
#, c-format
msgid ""
"User name: %s\n"
"Host Name: %s\n"
"Server Name: %s\n"
"Server Version: %s\n"
"Default Sample Specification: %s\n"
"Default Channel Map: %s\n"
"Default Sink: %s\n"
"Default Source: %s\n"
"Cookie: %08x\n"
msgstr ""
"Uživatelské jméno: %s\n"
"Název počítače: %s\n"
"Název serveru: %s\n"
"Verze serveru: %s\n"
"Výchozí určení vzorku: %s\n"
"Výchozí mapa kanálů: %s\n"
"Výchozí cíl: %s\n"
"Výchozí zdroj: %s\n"
"Cookie: %08x\n"

#: ../src/utils/pactl.c:205
#, c-format
msgid "Failed to get sink information: %s"
msgstr "Nezdařilo se získání informací o cíli: %s"

#: ../src/utils/pactl.c:221
#, c-format
msgid ""
"Sink #%u\n"
"\tState: %s\n"
"\tName: %s\n"
"\tDescription: %s\n"
"\tDriver: %s\n"
"\tSample Specification: %s\n"
"\tChannel Map: %s\n"
"\tOwner Module: %u\n"
"\tMute: %s\n"
"\tVolume: %s%s%s\n"
"\t        balance %0.2f\n"
"\tBase Volume: %s%s%s\n"
"\tMonitor Source: %s\n"
"\tLatency: %0.0f usec, configured %0.0f usec\n"
"\tFlags: %s%s%s%s%s%s\n"
"\tProperties:\n"
"\t\t%s\n"
msgstr ""
"Cíl č. %u\n"
"\tStav: %s\n"
"\tNázev: %s\n"
"\tPopis: %s\n"
"\tOvladač: %s\n"
"\tUrčení vzorku: %s\n"
"\tMapa kanálů: %s\n"
"\tModul vlastníka: %u\n"
"\tZtlumení: %s\n"
"\tHlasitost: %s%s%s\n"
"\t        vyvážení %0.2f\n"
"\tZákladní hlasitost %s%s%s\n"
"\tZdroj monitoru: %s\n"
"\tLatence: %0.0f μs, konfigurováno %0.0f μs\n"
"\tPříznaky: %s%s%s%s%s%s\n"
"\tVlastnosti:\n"
"\t\t%s\n"

#: ../src/utils/pactl.c:268
#: ../src/utils/pactl.c:360
#, c-format
msgid "\tPorts:\n"
msgstr "\tPorty:\n"

#: ../src/utils/pactl.c:274
#: ../src/utils/pactl.c:366
#, c-format
msgid "\tActive Port: %s\n"
msgstr "\tAktivní port: %s\n"

#: ../src/utils/pactl.c:297
#, c-format
msgid "Failed to get source information: %s"
msgstr "Nezdařilo se získání informací o zdroji: %s"

#: ../src/utils/pactl.c:313
#, c-format
msgid ""
"Source #%u\n"
"\tState: %s\n"
"\tName: %s\n"
"\tDescription: %s\n"
"\tDriver: %s\n"
"\tSample Specification: %s\n"
"\tChannel Map: %s\n"
"\tOwner Module: %u\n"
"\tMute: %s\n"
"\tVolume: %s%s%s\n"
"\t        balance %0.2f\n"
"\tBase Volume: %s%s%s\n"
"\tMonitor of Sink: %s\n"
"\tLatency: %0.0f usec, configured %0.0f usec\n"
"\tFlags: %s%s%s%s%s%s\n"
"\tProperties:\n"
"\t\t%s\n"
msgstr ""
"Zdroj č. %u\n"
"\tStav: %s\n"
"\tNázev: %s\n"
"\tPopis: %s\n"
"\tOvladač: %s\n"
"\tUrčení vzorku: %s\n"
"\tMapa kanálů: %s\n"
"\tModul vlastníka: %u\n"
"\tZtlumení: %s\n"
"\tHlasitost: %s%s%s\n"
"\t        vyvážení %0.2f\n"
"\tZákladní hlasitost %s%s%s\n"
"\tMonitor zdroje: %s\n"
"\tLatence: %0.0f μs, konfigurováno %0.0f μs\n"
"\tPříznaky: %s%s%s%s%s%s\n"
"\tVlastnosti:\n"
"\t\t%s\n"

#: ../src/utils/pactl.c:345
#: ../src/utils/pactl.c:401
#: ../src/utils/pactl.c:436
#: ../src/utils/pactl.c:473
#: ../src/utils/pactl.c:532
#: ../src/utils/pactl.c:533
#: ../src/utils/pactl.c:543
#: ../src/utils/pactl.c:587
#: ../src/utils/pactl.c:588
#: ../src/utils/pactl.c:594
#: ../src/utils/pactl.c:637
#: ../src/utils/pactl.c:638
#: ../src/utils/pactl.c:645
msgid "n/a"
msgstr "nic"

#: ../src/utils/pactl.c:375
#, c-format
msgid "Failed to get module information: %s"
msgstr "Selhalo získání informací o modulu: %s"

#: ../src/utils/pactl.c:393
#, c-format
msgid ""
"Module #%u\n"
"\tName: %s\n"
"\tArgument: %s\n"
"\tUsage counter: %s\n"
"\tProperties:\n"
"\t\t%s\n"
msgstr ""
"Modul č. %u\n"
"\tNázev: %s\n"
"\tArgument: %s\n"
"\tPočet použití %s\n"
"\tVlastnosti:\n"
"\t\t%s\n"

#: ../src/utils/pactl.c:412
#, c-format
msgid "Failed to get client information: %s"
msgstr "Selhalo získání informací o klientu: %s"

#: ../src/utils/pactl.c:430
#, c-format
msgid ""
"Client #%u\n"
"\tDriver: %s\n"
"\tOwner Module: %s\n"
"\tProperties:\n"
"\t\t%s\n"
msgstr ""
"Klient č. %u\n"
"\tOvladač: %s\n"
"\tModul vlastníka: %s\n"
"\tVlastnosti:\n"
"\t\t%s\n"

#: ../src/utils/pactl.c:447
#, c-format
msgid "Failed to get card information: %s"
msgstr "Selhalo získání informací o kartě: %s"

#: ../src/utils/pactl.c:465
#, c-format
msgid ""
"Card #%u\n"
"\tName: %s\n"
"\tDriver: %s\n"
"\tOwner Module: %s\n"
"\tProperties:\n"
"\t\t%s\n"
msgstr ""
"Karta č. %u\n"
"\tNázev: %s\n"
"\tOvladač: %s\n"
"\tModul vlastníka: %s\n"
"\tVlastnosti:\n"
"\t\t%s\n"

#: ../src/utils/pactl.c:479
#, c-format
msgid "\tProfiles:\n"
msgstr "\tProfily:\n"

#: ../src/utils/pactl.c:485
#, c-format
msgid "\tActive Profile: %s\n"
msgstr "\tAktivní profil: %s\n"

#: ../src/utils/pactl.c:496
#, c-format
msgid "Failed to get sink input information: %s"
msgstr "Nezdařilo se získání informací o vstupu cíle: %s"

#: ../src/utils/pactl.c:515
#, c-format
msgid ""
"Sink Input #%u\n"
"\tDriver: %s\n"
"\tOwner Module: %s\n"
"\tClient: %s\n"
"\tSink: %u\n"
"\tSample Specification: %s\n"
"\tChannel Map: %s\n"
"\tMute: %s\n"
"\tVolume: %s\n"
"\t        %s\n"
"\t        balance %0.2f\n"
"\tBuffer Latency: %0.0f usec\n"
"\tSink Latency: %0.0f usec\n"
"\tResample method: %s\n"
"\tProperties:\n"
"\t\t%s\n"
msgstr ""
"Vstup cíle č. %u\n"
"\tOvladač: %s\n"
"\tModul vlastníka: %s\n"
"\tKlient: %s\n"
"\tCíl: %u\n"
"\tUrčení vzorku: %s\n"
"\tMapa kanálů: %s\n"
"\tZtlumení: %s\n"
"\tHlasitost: %s\n"
"\t        %s\n"
"\t        vyvážení %0.2f\n"
"\tLatence vyrovnávací paměti: %0.0f μs\n"
"\tLatence cíle: %0.0f μs\n"
"\tMetoda převzorkování: %s\n"
"\tVlastnosti:\n"
"\t\t%s\n"

#: ../src/utils/pactl.c:554
#, c-format
msgid "Failed to get source output information: %s"
msgstr "Selhalo získání informace o výstupu zdroje: %s"

#: ../src/utils/pactl.c:574
#, c-format
msgid ""
"Source Output #%u\n"
"\tDriver: %s\n"
"\tOwner Module: %s\n"
"\tClient: %s\n"
"\tSource: %u\n"
"\tSample Specification: %s\n"
"\tChannel Map: %s\n"
"\tBuffer Latency: %0.0f usec\n"
"\tSource Latency: %0.0f usec\n"
"\tResample method: %s\n"
"\tProperties:\n"
"\t\t%s\n"
msgstr ""
"Výstup zdroje č. %u\n"
"\tOvladač: %s\n"
"\tModul vlastníka: %s\n"
"\tKlient: %s\n"
"\tZdroj: %u\n"
"\tUrčení vzorku: %s\n"
"\tMapa kanálů: %s\n"
"\tLatence vyrovnávací paměti: %0.0f μs\n"
"\tLatence zdroje: %0.0f μs\n"
"\tMetoda převzorkování: %s\n"
"\tVlastnosti:\n"
"\t\t%s\n"

#: ../src/utils/pactl.c:605
#, c-format
msgid "Failed to get sample information: %s"
msgstr "Selhalo získání informace o vzorku: %s"

#: ../src/utils/pactl.c:623
#, c-format
msgid ""
"Sample #%u\n"
"\tName: %s\n"
"\tSample Specification: %s\n"
"\tChannel Map: %s\n"
"\tVolume: %s\n"
"\t        %s\n"
"\t        balance %0.2f\n"
"\tDuration: %0.1fs\n"
"\tSize: %s\n"
"\tLazy: %s\n"
"\tFilename: %s\n"
"\tProperties:\n"
"\t\t%s\n"
msgstr ""
"Vzorek č. %u\n"
"\tNázev: %s\n"
"\tUrčení vzorku: %s\n"
"\tMapa kanálů: %s\n"
"\tHlasitost: %s\n"
"\t        %s\n"
"\t        vyvážení %0.2f\n"
"\tDélka: %0.1fs\n"
"\tVelikost: %s\n"
"\tOpoždění: %s\n"
"\tNázev souboru: %s\n"
"\tVlastnosti:\n"
"\t\t%s\n"

#: ../src/utils/pactl.c:653
#: ../src/utils/pactl.c:663
#, c-format
msgid "Failure: %s"
msgstr "Selhání: %s"

#: ../src/utils/pactl.c:687
#, c-format
msgid "Failed to upload sample: %s"
msgstr "Selhalo nahrání vzorku: %s"

#: ../src/utils/pactl.c:704
msgid "Premature end of file"
msgstr "Předčasný konec souboru"

#: ../src/utils/pactl.c:863
msgid "Got SIGINT, exiting."
msgstr "Získáno SIGINT, ukončování."

#: ../src/utils/pactl.c:869
#, c-format
msgid ""
"%s [options] stat\n"
"%s [options] list\n"
"%s [options] exit\n"
"%s [options] upload-sample FILENAME [NAME]\n"
"%s [options] play-sample NAME [SINK]\n"
"%s [options] remove-sample NAME\n"
"%s [options] move-sink-input SINKINPUT SINK\n"
"%s [options] move-source-output SOURCEOUTPUT SOURCE\n"
"%s [options] load-module NAME [ARGS ...]\n"
"%s [options] unload-module MODULE\n"
"%s [options] suspend-sink SINK 1|0\n"
"%s [options] suspend-source SOURCE 1|0\n"
"%s [options] set-card-profile CARD PROFILE\n"
"%s [options] set-sink-port SINK PORT\n"
"%s [options] set-source-port SOURCE PORT\n"
"%s [options] set-sink-volume SINK VOLUME\n"
"%s [options] set-source-volume SOURCE VOLUME\n"
"%s [options] set-sink-input-volume SINKINPUT VOLUME\n"
"%s [options] set-sink-mute SINK 1|0\n"
"%s [options] set-source-mute SOURCE 1|0\n"
"%s [options] set-sink-input-mute SINKINPUT 1|0\n"
"\n"
"  -h, --help                            Show this help\n"
"      --version                         Show version\n"
"\n"
"  -s, --server=SERVER                   The name of the server to connect to\n"
"  -n, --client-name=NAME                How to call this client on the server\n"
msgstr ""
"%s [přepínače] stat\n"
"%s [přepínače] list\n"
"%s [přepínače] exit\n"
"%s [přepínače] upload-sample NÁZEVSOUBORU [NÁZEV]\n"
"%s [přepínače] play-sample NÁZEV [CÍL]\n"
"%s [přepínače] remove-sample NÁZEV\n"
"%s [přepínače] move-sink-input VSTUPCÍLE CÍL\n"
"%s [přepínače] move-source-output VÝSTUPZDROJE ZDROJ\n"
"%s [přepínače] load-module NÁZEV [ARG ...]\n"
"%s [přepínače] unload-module MODUL\n"
"%s [přepínače] suspend-sink CÍL 1|0\n"
"%s [přepínače] suspend-source ZDROJ 1|0\n"
"%s [přepínače] set-card-profile KARTA PROFIL\n"
"%s [přepínače] set-sink-port CÍL PORT\n"
"%s [přepínače] set-source-port ZDROJ PORT\n"
"%s [přepínače] set-sink-volume CÍL HLASITOST\n"
"%s [přepínače] set-source-volume ZDROJ HLASITOST\n"
"%s [přepínače] set-sink-input-volume VSTUPCÍLE HLASITOST\n"
"%s [přepínače] set-sink-mute CÍL 1|0\n"
"%s [přepínače] set-source-mute ZDROJ 1|0\n"
"%s [přepínače] set-sink-input-mute VSTUPCÍLE 1|0\n"
"\n"
"  -h, --help                            Zobrazí tuto nápovědu\n"
"      --version                         Zobrazí verzi\n"
"\n"
"  -s, --server=SERVER                   Název připojovaného serveru\n"
"  -n, --client-name=NÁZEV               Způsob volání tohoto klienta na serveru\n"

#: ../src/utils/pactl.c:933
#, c-format
msgid ""
"pactl %s\n"
"Compiled with libpulse %s\n"
"Linked with libpulse %s\n"
msgstr ""
"pactl %s\n"
"Přeloženo s libpulse %s\n"
"Propojeno s libpulse %s\n"

#: ../src/utils/pactl.c:979
msgid "Please specify a sample file to load"
msgstr "Zadejte prosím soubor se vzorkem určeným k nahrání"

#: ../src/utils/pactl.c:992
msgid "Failed to open sound file."
msgstr "Selhalo otevření zvukového souboru."

#: ../src/utils/pactl.c:1004
msgid "Warning: Failed to determine sample specification from file."
msgstr "Varování: Selhalo zjištění určení vzorku ze souboru."

#: ../src/utils/pactl.c:1014
msgid "You have to specify a sample name to play"
msgstr "Je nutné zadat název vzorku určeného k přehrání"

#: ../src/utils/pactl.c:1026
msgid "You have to specify a sample name to remove"
msgstr "Je nutné zadat název vzorku určeného k odstranění"

#: ../src/utils/pactl.c:1035
msgid "You have to specify a sink input index and a sink"
msgstr "Je nutné zadat vstup cíle a cíl"

#: ../src/utils/pactl.c:1045
msgid "You have to specify a source output index and a source"
msgstr "Je nutné zadat index výstupu zdroje a zdroj"

#: ../src/utils/pactl.c:1060
msgid "You have to specify a module name and arguments."
msgstr "Je nutné zadat název modulu a argumenty."

#: ../src/utils/pactl.c:1080
msgid "You have to specify a module index"
msgstr "Je nutné zadat index modulu"

#: ../src/utils/pactl.c:1090
msgid "You may not specify more than one sink. You have to specify a boolean value."
msgstr "Nelze zadat více než jeden cíl. Je nutné zadat booleovskou hodnotu."

#: ../src/utils/pactl.c:1103
msgid "You may not specify more than one source. You have to specify a boolean value."
msgstr "Nelze zadat více než jeden zdroj. Je nutné zadat booleovskou hodnotu."

#: ../src/utils/pactl.c:1115
msgid "You have to specify a card name/index and a profile name"
msgstr "Je nutné upřesnit název karty/indexu a název profilu"

#: ../src/utils/pactl.c:1126
msgid "You have to specify a sink name/index and a port name"
msgstr "Je nutné upřesnit název cíle/indexu a název portu"

#: ../src/utils/pactl.c:1137
msgid "You have to specify a source name/index and a port name"
msgstr "Je nutné upřesnit název zdroje/indexu a název portu"

#: ../src/utils/pactl.c:1149
msgid "You have to specify a sink name/index and a volume"
msgstr "Je nutné upřesnit název cíle/indexu a hlasitost"

#: ../src/utils/pactl.c:1154
#: ../src/utils/pactl.c:1171
#: ../src/utils/pactl.c:1193
#: ../src/utils/pactl.c:1209
#: ../src/utils/pactl.c:1226
#: ../src/utils/pactl.c:1248
msgid "Invalid volume specification"
msgstr "Neplatné určení hlasitosti"

#: ../src/utils/pactl.c:1166
msgid "You have to specify a source name/index and a volume"
msgstr "Je nutné upřesnit název zdroje/indexu a hlasitost"

#: ../src/utils/pactl.c:1183
msgid "You have to specify a sink input index and a volume"
msgstr "Je nutné zadat index vstupu cíle a hlasitost"

#: ../src/utils/pactl.c:1188
msgid "Invalid sink input index"
msgstr "Neplatný index vstupu cíle"

#: ../src/utils/pactl.c:1204
msgid "You have to specify a sink name/index and a mute boolean"
msgstr "Je nutné upřesnit název cíle/indexu a booleovskou hodnotu ztlumení"

#: ../src/utils/pactl.c:1221
msgid "You have to specify a source name/index and a mute boolean"
msgstr "Je nutné upřesnit název zdroje/indexu a booleovskou hodnotu ztlumení"

#: ../src/utils/pactl.c:1238
msgid "You have to specify a sink input index and a mute boolean"
msgstr "Je nutné zadat index vstupu cíle a booleovskou hodnotu ztlumení"

#: ../src/utils/pactl.c:1243
msgid "Invalid sink input index specification"
msgstr "Neplatné určení indexu vstupu cíle"

#: ../src/utils/pactl.c:1262
msgid "No valid command specified."
msgstr "Nezadán žádný platný příkaz."

#: ../src/utils/pax11publish.c:61
#, c-format
msgid ""
"%s [-D display] [-S server] [-O sink] [-I source] [-c file]  [-d|-e|-i|-r]\n"
"\n"
" -d    Show current PulseAudio data attached to X11 display (default)\n"
" -e    Export local PulseAudio data to X11 display\n"
" -i    Import PulseAudio data from X11 display to local environment variables and cookie file.\n"
" -r    Remove PulseAudio data from X11 display\n"
msgstr ""
"%s [-D displej] [-S server] [-O cíl] [-I zdroj] [-c soubor]  [-d|-e|-i|-r]\n"
"\n"
" -d    Zobrazí aktuální data PulseAudio přiřazená k displeji X11 (výchozí)\n"
" -e    Exportuje místní data PulseAudio na displej X11\n"
" -i    Importuje data PulseAudio z displeje X11 mezi místní proměnné prostředí a soubor cookie.\n"
" -r    Odstraní data PulseAudio z displeje X11\n"

#: ../src/utils/pax11publish.c:94
#, c-format
msgid "Failed to parse command line.\n"
msgstr "Selhala analýza příkazového řádku.\n"

#: ../src/utils/pax11publish.c:108
#, c-format
msgid "Server: %s\n"
msgstr "Server: %s\n"

#: ../src/utils/pax11publish.c:110
#, c-format
msgid "Source: %s\n"
msgstr "Zdroj: %s\n"

#: ../src/utils/pax11publish.c:112
#, c-format
msgid "Sink: %s\n"
msgstr "Cíl: %s\n"

#: ../src/utils/pax11publish.c:114
#, c-format
msgid "Cookie: %s\n"
msgstr "Cookie: %s\n"

#: ../src/utils/pax11publish.c:132
#, c-format
msgid "Failed to parse cookie data\n"
msgstr "Nezdařilo se analyzovat data cookie\n"

#: ../src/utils/pax11publish.c:137
#, c-format
msgid "Failed to save cookie data\n"
msgstr "Nezdařilo se uložit data cookie\n"

#: ../src/utils/pax11publish.c:152
#, c-format
msgid "Failed to load client configuration file.\n"
msgstr "Nezdařilo se nahrát konfigurační soubor klienta.\n"

#: ../src/utils/pax11publish.c:157
#, c-format
msgid "Failed to read environment configuration data.\n"
msgstr "Nezdařilo se přečtení konfiguračních dat prostředí.\n"

#: ../src/utils/pax11publish.c:174
#, c-format
msgid "Failed to get FQDN.\n"
msgstr "Nezdařilo se získání FQDN.\n"

#: ../src/utils/pax11publish.c:194
#, c-format
msgid "Failed to load cookie data\n"
msgstr "Nezdařilo se nahrát data cookie\n"

#: ../src/utils/pax11publish.c:211
#, c-format
msgid "Not yet implemented.\n"
msgstr "Doposud neimplementováno.\n"

#: ../src/utils/pacmd.c:69
msgid "No PulseAudio daemon running, or not running as session daemon."
msgstr "Neběží žádný démon PulseAudio, nebo neběží jako démon sezení."

#: ../src/utils/pacmd.c:74
#, c-format
msgid "socket(PF_UNIX, SOCK_STREAM, 0): %s"
msgstr "socket(PF_UNIX, SOCK_STREAM, 0): %s"

#: ../src/utils/pacmd.c:91
#, c-format
msgid "connect(): %s"
msgstr "connect(): %s"

#: ../src/utils/pacmd.c:99
msgid "Failed to kill PulseAudio daemon."
msgstr "Nezdařilo se zabít démona PulseAudio."

#: ../src/utils/pacmd.c:107
msgid "Daemon not responding."
msgstr "Démon neodpovídá."

#: ../src/utils/pacmd.c:161
#, c-format
msgid "poll(): %s"
msgstr "poll(): %s"

#: ../src/utils/pacmd.c:171
#: ../src/utils/pacmd.c:188
#, c-format
msgid "read(): %s"
msgstr "read(): %s"

#: ../src/utils/pacmd.c:207
#: ../src/utils/pacmd.c:223
#, c-format
msgid "write(): %s"
msgstr "write(): %s"

#: ../src/pulsecore/lock-autospawn.c:136
#: ../src/pulsecore/lock-autospawn.c:219
msgid "Cannot access autospawn lock."
msgstr "Nelze přistoupit k zámku automatického spouštění."

<<<<<<< HEAD
#: ../src/modules/alsa/alsa-sink.c:530 ../src/modules/alsa/alsa-sink.c:689
=======
#: ../src/modules/alsa/alsa-sink.c:531
#: ../src/modules/alsa/alsa-sink.c:689
>>>>>>> 4f24a625
#, c-format
msgid ""
"ALSA woke us up to write new data to the device, but there was actually nothing to write!\n"
"Most likely this is a bug in the ALSA driver '%s'. Please report this issue to the ALSA developers.\n"
"We were woken up with POLLOUT set -- however a subsequent snd_pcm_avail() returned 0 or another value < min_avail."
msgstr ""
"ALSA nás probudila z důvodu zápisu nových dat na zařízení, ale ve skutečnosti nebylo co zapisovat.\n"
"S největší pravděpodobností se jedná o chybu v ovladači ALSA \"%s\". Nahlaste prosím tento problém vývojářům ALSA.\n"
"Probudilo nás nastavení POLLOUT - nicméně následné snd_pcm_avail() vrátilo 0 či jinou hodnotu < min_avail."

<<<<<<< HEAD
#: ../src/modules/alsa/alsa-source.c:506 ../src/modules/alsa/alsa-source.c:656
=======
#: ../src/modules/alsa/alsa-source.c:508
#: ../src/modules/alsa/alsa-source.c:658
>>>>>>> 4f24a625
#, c-format
msgid ""
"ALSA woke us up to read new data from the device, but there was actually nothing to read!\n"
"Most likely this is a bug in the ALSA driver '%s'. Please report this issue to the ALSA developers.\n"
"We were woken up with POLLIN set -- however a subsequent snd_pcm_avail() returned 0 or another value < min_avail."
msgstr ""
"ALSA nás probudila z důvodu čtení nových dat ze zařízení, ale ve skutečnosti nebylo co číst.\n"
"S největší pravděpodobností se jedná o chybu v ovladači ALSA \"%s\". Nahlaste prosím tento problém vývojářům ALSA.\n"
"Probudilo nás nastavení POLLIN - nicméně následné snd_pcm_avail() vrátilo 0 či jinou hodnotu < min_avail."

#: ../src/modules/alsa/module-alsa-card.c:152
#: ../src/modules/bluetooth/module-bluetooth-device.c:2228
msgid "Off"
msgstr "Vypnuto"

#: ../src/modules/bluetooth/module-bluetooth-device.c:2184
msgid "High Fidelity Playback (A2DP)"
msgstr "Přehrávání s velmi věrnou reprodukcí (A2DP)"

<<<<<<< HEAD
#: ../src/modules/bluetooth/module-bluetooth-device.c:2198
#, fuzzy
=======
#: ../src/modules/bluetooth/module-bluetooth-device.c:2195
>>>>>>> 4f24a625
msgid "High Fidelity Capture (A2DP)"
msgstr "Záznam s velmi věrnou reprodukcí (A2DP)"

#: ../src/modules/bluetooth/module-bluetooth-device.c:2213
msgid "Telephony Duplex (HSP/HFP)"
msgstr "Duplexní telefonie (HSP/HFP)"

#: ../src/modules/reserve-wrap.c:151
msgid "PulseAudio Sound Server"
msgstr "Zvukový server PulseAudio"

#~ msgid "Invalid client name '%s'\n"
#~ msgstr "Neplatný název klienta \"%s\"\n"
#~ msgid "Failed to determine sample specification from file.\n"
#~ msgstr "Selhalo zjištění určení vzorku ze souboru.\n"
#~ msgid "select(): %s"
#~ msgstr "select(): %s"
#~ msgid "Cannot connect to system bus: %s"
#~ msgstr "Nelze se spojit se systémovou sběrnicí: %s"
#~ msgid "Cannot get caller from PID: %s"
#~ msgstr "Nelze získat volajícího z PID: %s"
#~ msgid "Cannot set UID on caller object."
#~ msgstr "Nelze nastavit UID na objekt volajícího."
#~ msgid "Failed to get CK session."
#~ msgstr "Nezdařilo se získání sezení CK."
#~ msgid "Cannot set UID on session object."
#~ msgstr "Nelze nastavit UID na objekt sezení."
#~ msgid "Cannot allocate PolKitAction."
#~ msgstr "Nelze alokovat PolKitAction."
#~ msgid "Cannot set action_id"
#~ msgstr "Nelze nastavit action_id"
#~ msgid "Cannot allocate PolKitContext."
#~ msgstr "Nelze alokovat PolKitContext."
#~ msgid "Cannot initialize PolKitContext: %s"
#~ msgstr "Nelze spustit PolKitContext: %s"
#~ msgid "Could not determine whether caller is authorized: %s"
#~ msgstr "Nezdařilo se určit, zda je volající oprávněn: %s"
#~ msgid "Cannot obtain auth: %s"
#~ msgstr "Nezdařilo se získat oprávnění: %s"
#~ msgid "PolicyKit responded with '%s'"
#~ msgstr "PolicyKit odpověděl s \"%s\""
#~ msgid ""
#~ "High-priority scheduling (negative Unix nice level) for the PulseAudio "
#~ "daemon"
#~ msgstr ""
#~ "Plánování o vysoké prioritě (záporná úroveň nice v Unixu) démona "
#~ "PulseAudio"
#~ msgid "Real-time scheduling for the PulseAudio daemon"
#~ msgstr "Plánování v reálném čase démona PulseAudio"
#~ msgid ""
#~ "System policy prevents PulseAudio from acquiring high-priority scheduling."
#~ msgstr ""
#~ "Systémová pravidla znemožňují technologii PulseAudio získat přístup k "
#~ "plánování o vysoké prioritě."
#~ msgid ""
#~ "System policy prevents PulseAudio from acquiring real-time scheduling."
#~ msgstr ""
#~ "Systémová pravidla znemožňují technologii PulseAudio získat přístup k "
#~ "plánování v reálném čase."
#~ msgid "read() failed: %s\n"
#~ msgstr "read() selhalo: %s\n"
#~ msgid "pa_context_connect() failed: %s\n"
#~ msgstr "pa_context_connect() selhalo: %s\n"
#~ msgid "We're in the group '%s', allowing high-priority scheduling."
#~ msgstr ""
#~ "Nacházíme se ve skupině \"%s\", což umožňuje plánování o vysoké prioritě."
#~ msgid "We're in the group '%s', allowing real-time scheduling."
#~ msgstr ""
#~ "Nacházíme se ve skupině \"%s\", což umožňuje plánování v reálném čase."
#~ msgid "PolicyKit grants us acquire-high-priority privilege."
#~ msgstr "PolicyKit nám udělil oprávnění acquire-high-priority."
#~ msgid "PolicyKit refuses acquire-high-priority privilege."
#~ msgstr "PolicyKit nám neudělil oprávnění acquire-high-priority."
#~ msgid "PolicyKit grants us acquire-real-time privilege."
#~ msgstr "PolicyKit nám udělil oprávnění acquire-real-time."
#~ msgid "PolicyKit refuses acquire-real-time privilege."
#~ msgstr "PolicyKit nám neudělil oprávnění acquire-real-time."
#~ msgid ""
#~ "Called SUID root and real-time and/or high-priority scheduling was "
#~ "requested in the configuration. However, we lack the necessary "
#~ "privileges:\n"
#~ "We are not in group '%s', PolicyKit refuse to grant us the requested "
#~ "privileges and we have no increase RLIMIT_NICE/RLIMIT_RTPRIO resource "
#~ "limits.\n"
#~ "For enabling real-time/high-priority scheduling please acquire the "
#~ "appropriate PolicyKit privileges, or become a member of '%s', or increase "
#~ "the RLIMIT_NICE/RLIMIT_RTPRIO resource limits for this user."
#~ msgstr ""
#~ "Voláno SUID root a v nastavení bylo požádáno o plánování v reálném čase "
#~ "či o vysoké prioritě. Schází nám ovšem potřebná oprávnění.\n"
#~ "Nejsme ve skupině \"%s\", PolicyKit nám odmítá přidělit požadovaná "
#~ "oprávnění a je nutné zvýšit omezení zdroje RLIMIT_NICE/RLIMIT_RTPRIO.\n"
#~ "Plánování v reálném čase či o vysoké prioritě zapnete získáním "
#~ "příslušných oprávnění PolicyKit, nebo tím, že se stanete členy \"%s\", "
#~ "nebo uživateli zvýšíte omezení zdroje RLIMIT_NICE/RLIMIT_RTPRIO."
#~ msgid ""
#~ "High-priority scheduling enabled in configuration but not allowed by "
#~ "policy."
#~ msgstr ""
#~ "Plánování o vysoké prioritě v konfiguraci zapnuto, ale nepovoleno "
#~ "pravidly."
#~ msgid "Successfully increased RLIMIT_RTPRIO"
#~ msgstr "Úspěšně zvýšeno RLIMIT_RTPRIO"
#~ msgid "RLIMIT_RTPRIO failed: %s"
#~ msgstr "RLIMIT_RTPRIO selhalo: %s"
#~ msgid "Giving up CAP_NICE"
#~ msgstr "Vzdávání se CAP_NICE"
#~ msgid ""
#~ "Real-time scheduling enabled in configuration but not allowed by policy."
#~ msgstr ""
#~ "Plánování v reálném čase v konfiguraci zapnuto, ale nepovoleno pravidly."
#~ msgid "Limited capabilities successfully to CAP_SYS_NICE."
#~ msgstr "Schopnosti úspěšně omezeny na CAP_SYS_NICE."
#~ msgid "time_new() failed.\n"
#~ msgstr "time_new() selhalo.\n"
#~ msgid "Analog Mono"
#~ msgstr "Analogové mono"
#~ msgid "Analog Stereo"
#~ msgstr "Analogové stereo"
#~ msgid "Digital Stereo (IEC958)"
#~ msgstr "Digitální stereo (IEC958)"
#~ msgid "Digital Stereo (HDMI)"
#~ msgstr "Digitální stereo (HDMI)"
#~ msgid "Analog Surround 4.0"
#~ msgstr "Analogový Surround 4.0"
#~ msgid "Digital Surround 4.0 (IEC958/AC3)"
#~ msgstr "Digitální Surround 4.0 (IEC958/AC3)"
#~ msgid "Analog Surround 4.1"
#~ msgstr "Analogový Surround 4.1"
#~ msgid "Analog Surround 5.0"
#~ msgstr "Analogový Surround 5.0"
#~ msgid "Analog Surround 5.1"
#~ msgstr "Analogový Surround 5.1"
#~ msgid "Digital Surround 5.1 (IEC958/AC3)"
#~ msgstr "Digitální Surround 5.1 (IEC958/AC3)"
#~ msgid "Analog Surround 7.1"
#~ msgstr "Analogový Surround 7.1"
#~ msgid "Output %s + Input %s"
#~ msgstr "Výstup %s + vstup %s"
<<<<<<< HEAD

=======
#~ msgid "Output %s"
#~ msgstr "Výstup %s"
>>>>>>> 4f24a625
#~ msgid "Input %s"
#~ msgstr "Vstup %s"
#~ msgid "Stream successfully created\n"
#~ msgstr "Proud úspěšně vytvořen\n"
#~ msgid "Stream errror: %s\n"
#~ msgstr "Chyba proudu: %s\n"
#~ msgid "Connection established.\n"
#~ msgstr "Spojení navázáno.\n"
#~ msgid ""
#~ "%s [options] [FILE]\n"
#~ "\n"
#~ "  -h, --help                            Show this help\n"
#~ "      --version                         Show version\n"
#~ "\n"
#~ "  -v, --verbose                         Enable verbose operation\n"
#~ "\n"
#~ "  -s, --server=SERVER                   The name of the server to connect "
#~ "to\n"
#~ "  -d, --device=DEVICE                   The name of the sink to connect "
#~ "to\n"
#~ "  -n, --client-name=NAME                How to call this client on the "
#~ "server\n"
#~ "      --stream-name=NAME                How to call this stream on the "
#~ "server\n"
#~ "      --volume=VOLUME                   Specify the initial (linear) "
#~ "volume in range 0...65536\n"
#~ "      --channel-map=CHANNELMAP          Set the channel map to the use\n"
#~ msgstr ""
#~ "%s [přepínače] [SOUBOR]\n"
#~ "\n"
#~ "  -h, --help                            Zobrazí tuto nápovědu\n"
#~ "      --version                         Zobrazí verzi\n"
#~ "\n"
#~ "  -v, --verbose                         Zapne nakládání s úrovní "
#~ "podrobností\n"
#~ "\n"
#~ "  -s, --server=SERVER                   Název připojovaného serveru\n"
#~ "  -d, --device=ZAŘÍZENÍ                 Název připojovaného cíle\n"
#~ "  -n, --client-name=NÁZEV               Způsob volání tohoto klienta na "
#~ "serveru\n"
#~ "      --stream-name=NÁZEV               Způsob volání tohoto proudu na "
#~ "serveru\n"
#~ "      --volume=HLASITOST                Určí počáteční (lineární) "
#~ "hlasitost v rozmezí 0...65536\n"
#~ "      --channel-map=MAPAKANÁLŮ          Nastaví mapu kanálů určenou k "
#~ "použití\n"
#~ msgid ""
#~ "paplay %s\n"
#~ "Compiled with libpulse %s\n"
#~ "Linked with libpulse %s\n"
#~ msgstr ""
#~ "paplay %s\n"
#~ "Přeloženo s libpulse %s\n"
#~ "Propojeno s libpulse %s\n"
#~ msgid "Invalid channel map\n"
#~ msgstr "Neplatná mapa kanálů\n"
#~ msgid "Failed to open file '%s'\n"
#~ msgstr "Selhalo otevření souboru \"%s\"\n"
#~ msgid "Channel map doesn't match file.\n"
#~ msgstr "Mapa kanálů neodpovídá souboru.\n"
#~ msgid "Using sample spec '%s'\n"
#~ msgstr "Používá se vzorkovací specifikace \"%s\"\n"
<|MERGE_RESOLUTION|>--- conflicted
+++ resolved
@@ -6,13 +6,8 @@
 msgstr ""
 "Project-Id-Version: pulseaudio.master-tx\n"
 "Report-Msgid-Bugs-To: \n"
-<<<<<<< HEAD
-"POT-Creation-Date: 2009-09-10 01:47+0200\n"
-"PO-Revision-Date: 2009-08-29 01:06+0200\n"
-=======
 "POT-Creation-Date: 2009-09-08 19:50+0000\n"
 "PO-Revision-Date: 2009-09-09 02:43+0100\n"
->>>>>>> 4f24a625
 "Last-Translator: Petr Kovar <pknbe@volny.cz>\n"
 "Language-Team: Czech <translation-team-cs@lists.sourceforge.net>\n"
 "MIME-Version: 1.0\n"
@@ -20,17 +15,13 @@
 "Content-Transfer-Encoding: 8bit\n"
 "Plural-Forms: nplurals=3; plural=(n==1) ? 0 : (n>=2 && n<=4) ? 1 : 2;\n"
 
-<<<<<<< HEAD
-#: ../src/modules/alsa/alsa-util.c:858 ../src/pulsecore/sink.c:2629
-=======
 #: ../src/modules/alsa/alsa-util.c:775
 #: ../src/pulsecore/sink.c:2629
->>>>>>> 4f24a625
 #, c-format
 msgid "%s %s"
 msgstr "%s %s"
 
-#: ../src/modules/alsa/alsa-util.c:1106
+#: ../src/modules/alsa/alsa-util.c:1023
 #, c-format
 msgid ""
 "snd_pcm_avail() returned a value that is exceptionally large: %lu bytes (%lu ms).\n"
@@ -39,7 +30,7 @@
 "snd_pcm_avail() navrátil hodnotu, která je nezvykle vysoká: %lu bajtů (%lu ms).\n"
 "S největší pravděpodobností se jedná o chybu v ovladači ALSA \"%s\". Nahlaste prosím tento problém vývojářům ALSA."
 
-#: ../src/modules/alsa/alsa-util.c:1147
+#: ../src/modules/alsa/alsa-util.c:1064
 #, c-format
 msgid ""
 "snd_pcm_delay() returned a value that is exceptionally large: %li bytes (%s%lu ms).\n"
@@ -48,7 +39,7 @@
 "snd_pcm_delay() navrátil hodnotu, která je nezvykle vysoká: %li bajtů (%s%lu ms).\n"
 "S největší pravděpodobností se jedná o chybu v ovladači ALSA \"%s\". Nahlaste prosím tento problém vývojářům ALSA."
 
-#: ../src/modules/alsa/alsa-util.c:1194
+#: ../src/modules/alsa/alsa-util.c:1111
 #, c-format
 msgid ""
 "snd_pcm_mmap_begin() returned a value that is exceptionally large: %lu bytes (%lu ms).\n"
@@ -57,14 +48,6 @@
 "snd_pcm_mmap_begin() navrátil hodnotu, která je nezvykle vysoká: %lu bajtů (%lu ms).\n"
 "S největší pravděpodobností se jedná o chybu v ovladači ALSA \"%s\". Nahlaste prosím tento problém vývojářům ALSA."
 
-#: ../src/modules/module-always-sink.c:39
-msgid "Always keeps at least one sink loaded even if it's a null one"
-msgstr ""
-
-#: ../src/modules/module-always-sink.c:83
-msgid "Dummy Output"
-msgstr ""
-
 #: ../src/modules/module-ladspa-sink.c:49
 msgid "Virtual LADSPA sink"
 msgstr "Virtuální cíl LADSPA"
@@ -73,15 +56,6 @@
 msgid "sink_name=<name for the sink> sink_properties=<properties for the sink> master=<name of sink to filter> format=<sample format> rate=<sample rate> channels=<number of channels> channel_map=<channel map> plugin=<ladspa plugin name> label=<ladspa plugin label> control=<comma seperated list of input control values>"
 msgstr "sink_name=<název cíle> sink_properties=<vlastnosti cíle> master=<název filtrovaného cíle> format=<vzorkovací formát> rate=<vzorkovací frekvence> channels=<počet kanálů> channel_map=<mapa kanálů> plugin=<název zásuvného modulu ladspa> label=<popisek zásuvného modulu ladspa> control=<čárkou oddělený seznam hodnot ovládání vstupu>"
 
-#: ../src/modules/module-null-sink.c:55
-msgid "Clocked NULL sink"
-msgstr ""
-
-#: ../src/modules/module-null-sink.c:291
-#, fuzzy
-msgid "Null Output"
-msgstr "Výstup %s"
-
 #: ../src/pulsecore/sink.c:2613
 msgid "Internal Audio"
 msgstr "Vnitřní zvukový systém"
@@ -230,12 +204,8 @@
 msgid "fork() failed: %s"
 msgstr "fork() selhalo: %s"
 
-<<<<<<< HEAD
-#: ../src/daemon/main.c:641 ../src/utils/pacat.c:504
-=======
 #: ../src/daemon/main.c:641
 #: ../src/utils/pacat.c:505
->>>>>>> 4f24a625
 #, c-format
 msgid "read() failed: %s"
 msgstr "read() selhalo: %s"
@@ -905,18 +875,12 @@
 msgid "Top Rear Right"
 msgstr "Horní zadní pravý"
 
-<<<<<<< HEAD
-#: ../src/pulse/channelmap.c:484 ../src/pulse/sample.c:170
-#: ../src/pulse/volume.c:295 ../src/pulse/volume.c:321
-#: ../src/pulse/volume.c:341 ../src/pulse/volume.c:371
-=======
 #: ../src/pulse/channelmap.c:484
 #: ../src/pulse/sample.c:170
 #: ../src/pulse/volume.c:285
 #: ../src/pulse/volume.c:311
 #: ../src/pulse/volume.c:331
 #: ../src/pulse/volume.c:361
->>>>>>> 4f24a625
 msgid "(invalid)"
 msgstr "(neplatné)"
 
@@ -1209,57 +1173,53 @@
 msgid "Stream buffer attributes changed.%s"
 msgstr "Změněny atributy vyrovnávací paměti proudu.%s"
 
-#: ../src/utils/pacat.c:415
+#: ../src/utils/pacat.c:416
 #, c-format
 msgid "Connection established.%s"
 msgstr "Spojení navázáno.%s"
 
-#: ../src/utils/pacat.c:418
+#: ../src/utils/pacat.c:419
 #, c-format
 msgid "pa_stream_new() failed: %s"
 msgstr "pa_stream_new() selhalo: %s"
 
-#: ../src/utils/pacat.c:446
+#: ../src/utils/pacat.c:447
 #, c-format
 msgid "pa_stream_connect_playback() failed: %s"
 msgstr "pa_stream_connect_playback() selhalo: %s"
 
-#: ../src/utils/pacat.c:452
+#: ../src/utils/pacat.c:453
 #, c-format
 msgid "pa_stream_connect_record() failed: %s"
 msgstr "pa_stream_connect_record() selhalo: %s"
 
-<<<<<<< HEAD
-#: ../src/utils/pacat.c:466 ../src/utils/pactl.c:857
-=======
 #: ../src/utils/pacat.c:467
 #: ../src/utils/pactl.c:857
->>>>>>> 4f24a625
 #, c-format
 msgid "Connection failure: %s"
 msgstr "Spojení selhalo: %s"
 
-#: ../src/utils/pacat.c:499
+#: ../src/utils/pacat.c:500
 msgid "Got EOF."
 msgstr "Získáno EOF."
 
-#: ../src/utils/pacat.c:536
+#: ../src/utils/pacat.c:537
 #, c-format
 msgid "write() failed: %s"
 msgstr "write() selhalo: %s"
 
-#: ../src/utils/pacat.c:557
+#: ../src/utils/pacat.c:558
 msgid "Got signal, exiting."
 msgstr "Získán signál, ukončování."
 
-#: ../src/utils/pacat.c:571
+#: ../src/utils/pacat.c:572
 #, c-format
 msgid "Failed to get latency: %s"
 msgstr "Nezdařilo se získat latenci: %s"
 
-#: ../src/utils/pacat.c:576
-#, fuzzy, c-format
-msgid "Time: %0.3f sec; Latency: %0.0f usec."
+#: ../src/utils/pacat.c:577
+#, c-format
+msgid "Time: %0.3f sec; Latency: %0.0f usec.  \r"
 msgstr "Čas: %0.3f sekund; latence: %0.0f μs.  \r"
 
 #: ../src/utils/pacat.c:595
@@ -1360,127 +1320,105 @@
 msgid "Invalid client name '%s'"
 msgstr "Neplatný název klienta \"%s\""
 
-#: ../src/utils/pacat.c:775
+#: ../src/utils/pacat.c:776
 #, c-format
 msgid "Invalid stream name '%s'"
 msgstr "Neplatný název proudu \"%s\""
 
-#: ../src/utils/pacat.c:812
+#: ../src/utils/pacat.c:813
 #, c-format
 msgid "Invalid channel map '%s'"
 msgstr "Neplatná mapa kanálů \"%s\""
 
-#: ../src/utils/pacat.c:841
+#: ../src/utils/pacat.c:842
 #, c-format
 msgid "Invalid latency specification '%s'"
 msgstr "Neplatné upřesnění latence \"%s\""
 
-#: ../src/utils/pacat.c:848
+#: ../src/utils/pacat.c:849
 #, c-format
 msgid "Invalid process time specification '%s'"
 msgstr "Neplatné upřesnění času zpracování \"%s\""
 
-#: ../src/utils/pacat.c:860
+#: ../src/utils/pacat.c:861
 #, c-format
 msgid "Invalid property '%s'"
 msgstr "Neplatná vlastnost \"%s\""
 
-#: ../src/utils/pacat.c:877
+#: ../src/utils/pacat.c:878
 #, c-format
 msgid "Unknown file format %s."
 msgstr "Neznámý formát souboru %s."
 
-#: ../src/utils/pacat.c:896
+#: ../src/utils/pacat.c:897
 msgid "Invalid sample specification"
 msgstr "Neplatné určení vzorku"
 
-#: ../src/utils/pacat.c:906
+#: ../src/utils/pacat.c:907
 #, c-format
 msgid "open(): %s"
 msgstr "open(): %s"
 
-#: ../src/utils/pacat.c:911
+#: ../src/utils/pacat.c:912
 #, c-format
 msgid "dup2(): %s"
 msgstr "dup2(): %s"
 
-#: ../src/utils/pacat.c:918
+#: ../src/utils/pacat.c:919
 msgid "Too many arguments."
 msgstr "Příliš mnoho argumentů."
 
-#: ../src/utils/pacat.c:929
+#: ../src/utils/pacat.c:930
 msgid "Failed to generate sample specification for file."
 msgstr "Selhalo vytvoření určení vzorku souboru."
 
-#: ../src/utils/pacat.c:949
+#: ../src/utils/pacat.c:950
 msgid "Failed to open audio file."
 msgstr "Selhalo otevření zvukového souboru."
 
-<<<<<<< HEAD
-#: ../src/utils/pacat.c:955
-msgid ""
-"Warning: specified sample specification will be overwritten with "
-"specification from file."
-msgstr ""
-"Varování: zadané určení vzorku bude přepsáno určením získaným ze souboru."
-
-#: ../src/utils/pacat.c:958 ../src/utils/pactl.c:997
-=======
 #: ../src/utils/pacat.c:956
 msgid "Warning: specified sample specification will be overwritten with specification from file."
 msgstr "Varování: zadané určení vzorku bude přepsáno určením získaným ze souboru."
 
 #: ../src/utils/pacat.c:959
 #: ../src/utils/pactl.c:997
->>>>>>> 4f24a625
 msgid "Failed to determine sample specification from file."
 msgstr "Selhalo zjištění určení vzorku ze souboru."
 
-#: ../src/utils/pacat.c:967
+#: ../src/utils/pacat.c:968
 msgid "Warning: Failed to determine channel map from file."
 msgstr "Varování: Selhalo zjištění mapy kanálů ze souboru."
 
-#: ../src/utils/pacat.c:978
+#: ../src/utils/pacat.c:979
 msgid "Channel map doesn't match sample specification"
 msgstr "Mapa kanálů se neshoduje s určením vzorku"
 
-#: ../src/utils/pacat.c:989
+#: ../src/utils/pacat.c:990
 msgid "Warning: failed to write channel map to file."
 msgstr "Varování: selhal zápis mapy kanálů do souboru."
 
-#: ../src/utils/pacat.c:1004
+#: ../src/utils/pacat.c:1005
 #, c-format
 msgid "Opening a %s stream with sample specification '%s' and channel map '%s'."
 msgstr "Otevírání proudu %s s určením vzorku \"%s\" a mapou kanálů \"%s\"."
 
-#: ../src/utils/pacat.c:1005
+#: ../src/utils/pacat.c:1006
 msgid "recording"
 msgstr "nahrávání"
 
-#: ../src/utils/pacat.c:1005
+#: ../src/utils/pacat.c:1006
 msgid "playback"
 msgstr "přehrávání"
 
-<<<<<<< HEAD
-#: ../src/utils/pacat.c:1031 ../src/utils/pactl.c:1267
-=======
 #: ../src/utils/pacat.c:1032
 #: ../src/utils/pactl.c:1267
->>>>>>> 4f24a625
 msgid "pa_mainloop_new() failed."
 msgstr "pa_mainloop_new() selhalo."
 
-#: ../src/utils/pacat.c:1050
+#: ../src/utils/pacat.c:1051
 msgid "io_new() failed."
 msgstr "io_new() selhalo."
 
-<<<<<<< HEAD
-#: ../src/utils/pacat.c:1057 ../src/utils/pactl.c:1279
-msgid "pa_context_new() failed."
-msgstr "pa_context_new() selhalo."
-
-#: ../src/utils/pacat.c:1065 ../src/utils/pactl.c:1285
-=======
 #: ../src/utils/pacat.c:1058
 #: ../src/utils/pactl.c:1279
 msgid "pa_context_new() failed."
@@ -1488,21 +1426,16 @@
 
 #: ../src/utils/pacat.c:1066
 #: ../src/utils/pactl.c:1285
->>>>>>> 4f24a625
 #, c-format
 msgid "pa_context_connect() failed: %s"
 msgstr "pa_context_connect() selhalo: %s"
 
-#: ../src/utils/pacat.c:1071
+#: ../src/utils/pacat.c:1072
 msgid "pa_context_rttime_new() failed."
 msgstr "pa_context_rttime_new() selhalo."
 
-<<<<<<< HEAD
-#: ../src/utils/pacat.c:1078 ../src/utils/pactl.c:1290
-=======
 #: ../src/utils/pacat.c:1079
 #: ../src/utils/pactl.c:1290
->>>>>>> 4f24a625
 msgid "pa_mainloop_run() failed."
 msgstr "pa_mainloop_run() selhalo."
 
@@ -2250,12 +2183,8 @@
 msgid "Cannot access autospawn lock."
 msgstr "Nelze přistoupit k zámku automatického spouštění."
 
-<<<<<<< HEAD
-#: ../src/modules/alsa/alsa-sink.c:530 ../src/modules/alsa/alsa-sink.c:689
-=======
 #: ../src/modules/alsa/alsa-sink.c:531
 #: ../src/modules/alsa/alsa-sink.c:689
->>>>>>> 4f24a625
 #, c-format
 msgid ""
 "ALSA woke us up to write new data to the device, but there was actually nothing to write!\n"
@@ -2266,12 +2195,8 @@
 "S největší pravděpodobností se jedná o chybu v ovladači ALSA \"%s\". Nahlaste prosím tento problém vývojářům ALSA.\n"
 "Probudilo nás nastavení POLLOUT - nicméně následné snd_pcm_avail() vrátilo 0 či jinou hodnotu < min_avail."
 
-<<<<<<< HEAD
-#: ../src/modules/alsa/alsa-source.c:506 ../src/modules/alsa/alsa-source.c:656
-=======
 #: ../src/modules/alsa/alsa-source.c:508
 #: ../src/modules/alsa/alsa-source.c:658
->>>>>>> 4f24a625
 #, c-format
 msgid ""
 "ALSA woke us up to read new data from the device, but there was actually nothing to read!\n"
@@ -2283,24 +2208,19 @@
 "Probudilo nás nastavení POLLIN - nicméně následné snd_pcm_avail() vrátilo 0 či jinou hodnotu < min_avail."
 
 #: ../src/modules/alsa/module-alsa-card.c:152
-#: ../src/modules/bluetooth/module-bluetooth-device.c:2228
+#: ../src/modules/bluetooth/module-bluetooth-device.c:2225
 msgid "Off"
 msgstr "Vypnuto"
 
-#: ../src/modules/bluetooth/module-bluetooth-device.c:2184
+#: ../src/modules/bluetooth/module-bluetooth-device.c:2181
 msgid "High Fidelity Playback (A2DP)"
 msgstr "Přehrávání s velmi věrnou reprodukcí (A2DP)"
 
-<<<<<<< HEAD
-#: ../src/modules/bluetooth/module-bluetooth-device.c:2198
-#, fuzzy
-=======
 #: ../src/modules/bluetooth/module-bluetooth-device.c:2195
->>>>>>> 4f24a625
 msgid "High Fidelity Capture (A2DP)"
 msgstr "Záznam s velmi věrnou reprodukcí (A2DP)"
 
-#: ../src/modules/bluetooth/module-bluetooth-device.c:2213
+#: ../src/modules/bluetooth/module-bluetooth-device.c:2210
 msgid "Telephony Duplex (HSP/HFP)"
 msgstr "Duplexní telefonie (HSP/HFP)"
 
@@ -2436,12 +2356,8 @@
 #~ msgstr "Analogový Surround 7.1"
 #~ msgid "Output %s + Input %s"
 #~ msgstr "Výstup %s + vstup %s"
-<<<<<<< HEAD
-
-=======
 #~ msgid "Output %s"
 #~ msgstr "Výstup %s"
->>>>>>> 4f24a625
 #~ msgid "Input %s"
 #~ msgstr "Vstup %s"
 #~ msgid "Stream successfully created\n"
@@ -2503,4 +2419,4 @@
 #~ msgid "Channel map doesn't match file.\n"
 #~ msgstr "Mapa kanálů neodpovídá souboru.\n"
 #~ msgid "Using sample spec '%s'\n"
-#~ msgstr "Používá se vzorkovací specifikace \"%s\"\n"
+#~ msgstr "Používá se vzorkovací specifikace \"%s\"\n"